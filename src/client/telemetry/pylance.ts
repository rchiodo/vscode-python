--- conflicted
+++ resolved
@@ -1,394 +1,391 @@
-/* __GDPR__
-   "language_server.enabled" : {
-      "duration" : { "classification": "SystemMetaData", "purpose": "FeatureInsight", "isMeasurement": true },
-      "errorname" : { "classification": "CallstackOrException", "purpose": "PerformanceAndHealth" },
-      "errorstack" : { "classification": "CallstackOrException", "purpose": "PerformanceAndHealth" },
-      "lsversion" : { "classification": "SystemMetaData", "purpose": "FeatureInsight" }
-   }
-*/
-/* __GDPR__
-   "language_server.jinja_usage" : {
-      "lsversion" : { "classification": "SystemMetaData", "purpose": "FeatureInsight" },
-      "openfileextensions" : { "classification": "SystemMetaData", "purpose": "FeatureInsight" }
-   }
-*/
-/* __GDPR__
-   "language_server.ready" : {
-      "duration" : { "classification": "SystemMetaData", "purpose": "FeatureInsight", "isMeasurement": true },
-      "errorname" : { "classification": "CallstackOrException", "purpose": "PerformanceAndHealth" },
-      "errorstack" : { "classification": "CallstackOrException", "purpose": "PerformanceAndHealth" },
-      "lsversion" : { "classification": "SystemMetaData", "purpose": "FeatureInsight" }
-   }
-*/
-/* __GDPR__
-   "language_server.request" : {
-      "duration" : { "classification": "SystemMetaData", "purpose": "FeatureInsight", "isMeasurement": true },
-      "errorname" : { "classification": "CallstackOrException", "purpose": "PerformanceAndHealth" },
-      "errorstack" : { "classification": "CallstackOrException", "purpose": "PerformanceAndHealth" },
-      "lsversion" : { "classification": "SystemMetaData", "purpose": "FeatureInsight" },
-      "method" : { "classification": "SystemMetaData", "purpose": "FeatureInsight" },
-      "modulehash" : { "classification": "SystemMetaData", "purpose": "FeatureInsight" },
-<<<<<<< HEAD
-      "moduleversion" : { "classification": "SystemMetaData", "purpose": "FeatureInsight" }
-=======
-      "resultLength" : { "classification": "SystemMetaData", "purpose": "FeatureInsight", "isMeasurement": true }
->>>>>>> f86dcb1d
-   }
-*/
-/* __GDPR__
-   "language_server.startup" : {
-      "duration" : { "classification": "SystemMetaData", "purpose": "FeatureInsight", "isMeasurement": true },
-      "errorname" : { "classification": "CallstackOrException", "purpose": "PerformanceAndHealth" },
-      "errorstack" : { "classification": "CallstackOrException", "purpose": "PerformanceAndHealth" },
-      "lsversion" : { "classification": "SystemMetaData", "purpose": "FeatureInsight" }
-   }
-*/
-/* __GDPR__
-   "language_server/analysis_complete" : {
-      "common.remotename" : { "classification": "SystemMetaData", "purpose": "FeatureInsight" },
-      "common.uikind" : { "classification": "SystemMetaData", "purpose": "FeatureInsight" },
-      "configparseerroroccurred" : { "classification": "SystemMetaData", "purpose": "PerformanceAndHealth" },
-      "elapsedms" : { "classification": "SystemMetaData", "purpose": "PerformanceAndHealth" },
-      "externalmb" : { "classification": "SystemMetaData", "purpose": "PerformanceAndHealth" },
-      "fatalerroroccurred" : { "classification": "SystemMetaData", "purpose": "PerformanceAndHealth" },
-      "heaptotalmb" : { "classification": "SystemMetaData", "purpose": "PerformanceAndHealth" },
-      "heapusedmb" : { "classification": "SystemMetaData", "purpose": "PerformanceAndHealth" },
-      "installsource" : { "classification": "SystemMetaData", "purpose": "FeatureInsight" },
-      "isdone" : { "classification": "SystemMetaData", "purpose": "PerformanceAndHealth" },
-      "isfirstrun" : { "classification": "SystemMetaData", "purpose": "PerformanceAndHealth" },
-      "lsversion" : { "classification": "SystemMetaData", "purpose": "PerformanceAndHealth" },
-      "numfilesanalyzed" : { "classification": "SystemMetaData", "purpose": "FeatureInsight" },
-      "numfilesinprogram" : { "classification": "SystemMetaData", "purpose": "FeatureInsight" },
-      "peakrssmb" : { "classification": "SystemMetaData", "purpose": "PerformanceAndHealth" },
-      "resolverid" : { "classification": "SystemMetaData", "purpose": "PerformanceAndHealth" },
-      "rssmb" : { "classification": "SystemMetaData", "purpose": "PerformanceAndHealth" },
-      "diagnosticsseen" : { "classification": "SystemMetaData", "purpose": "FeatureInsight" }
-   }
-*/
-/* __GDPR__
-   "language_server/analysis_exception" : {
-      "errorname" : { "classification": "CallstackOrException", "purpose": "PerformanceAndHealth" },
-      "errorstack" : { "classification": "CallstackOrException", "purpose": "PerformanceAndHealth" },
-      "lsversion" : { "classification": "SystemMetaData", "purpose": "PerformanceAndHealth" }
-   }
-*/
-/* __GDPR__
-   "language_server/completion_accepted" : {
-      "autoimport" : { "classification": "SystemMetaData", "purpose": "FeatureInsight" },
-      "dictionarykey" : { "classification": "SystemMetaData", "purpose": "FeatureInsight" },
-      "memberaccess" : { "classification": "SystemMetaData", "purpose": "FeatureInsight" },
-      "keyword" : { "classification": "SystemMetaData", "purpose": "FeatureInsight" }
-   }
-*/
-/* __GDPR__
-   "language_server/completion_coverage" : {
-      "failures" : { "classification": "SystemMetaData", "purpose": "FeatureInsight" },
-      "lsversion" : { "classification": "SystemMetaData", "purpose": "PerformanceAndHealth" },
-      "overallfailures" : { "classification": "SystemMetaData", "purpose": "FeatureInsight" },
-      "overallsuccesses" : { "classification": "SystemMetaData", "purpose": "FeatureInsight" },
-      "overalltotal" : { "classification": "SystemMetaData", "purpose": "FeatureInsight" },
-      "successes" : { "classification": "SystemMetaData", "purpose": "FeatureInsight" },
-      "total" : { "classification": "SystemMetaData", "purpose": "FeatureInsight" }
-   }
-*/
-/* __GDPR__
-   "language_server/completion_metrics" : {
-      "installsource" : { "classification": "SystemMetaData", "purpose": "FeatureInsight" },
-      "lastknownmembernamehash" : { "classification": "SystemMetaData", "purpose": "FeatureInsight" },
-      "lastknownmodulehash" : { "classification": "SystemMetaData", "purpose": "FeatureInsight" },
-      "lsversion" : { "classification": "SystemMetaData", "purpose": "PerformanceAndHealth" },
-      "packagehash" : { "classification": "SystemMetaData", "purpose": "FeatureInsight" },
-      "unknownmembernamehash" : { "classification": "SystemMetaData", "purpose": "FeatureInsight" }
-   }
-*/
-/* __GDPR__
-   "language_server/completion_slow" : {
-      "bindcallcount" : { "classification": "SystemMetaData", "purpose": "PerformanceAndHealth" },
-      "bindtime" : { "classification": "SystemMetaData", "purpose": "PerformanceAndHealth" },
-      "correlationid" : { "classification": "SystemMetaData", "purpose": "PerformanceAndHealth" },
-      "custom_autoimportadditiontimeinms" : { "classification": "SystemMetaData", "purpose": "PerformanceAndHealth" },
-      "custom_autoimportedittimeinms" : { "classification": "SystemMetaData", "purpose": "PerformanceAndHealth" },
-      "custom_autoimportimportaliascount" : { "classification": "SystemMetaData", "purpose": "PerformanceAndHealth" },
-      "custom_autoimportimportaliastimeinms" : { "classification": "SystemMetaData", "purpose": "PerformanceAndHealth" },
-      "custom_autoimportindexcount" : { "classification": "SystemMetaData", "purpose": "PerformanceAndHealth" },
-      "custom_autoimportindextimeinms" : { "classification": "SystemMetaData", "purpose": "PerformanceAndHealth" },
-      "custom_autoimportindexused" : { "classification": "SystemMetaData", "purpose": "PerformanceAndHealth" },
-      "custom_autoimportitemcount" : { "classification": "SystemMetaData", "purpose": "PerformanceAndHealth" },
-      "custom_autoimportmoduleresolvetimeinms" : { "classification": "SystemMetaData", "purpose": "PerformanceAndHealth" },
-      "custom_autoimportmoduletimeinms" : { "classification": "SystemMetaData", "purpose": "PerformanceAndHealth" },
-      "custom_autoimportsymbolcount" : { "classification": "SystemMetaData", "purpose": "PerformanceAndHealth" },
-      "custom_autoimporttotaltimeinms" : { "classification": "SystemMetaData", "purpose": "PerformanceAndHealth" },
-      "custom_autoimportuserindexcount" : { "classification": "SystemMetaData", "purpose": "PerformanceAndHealth" },
-      "custom_completionitems" : { "classification": "SystemMetaData", "purpose": "PerformanceAndHealth" },
-      "custom_completionitemtelemetrybuildtimeinms" : { "classification": "SystemMetaData", "purpose": "PerformanceAndHealth" },
-      "custom_extensiontotaltimeinms" : { "classification": "SystemMetaData", "purpose": "PerformanceAndHealth" },
-      "custom_selecteditemtelemetrybuildtimeinms" : { "classification": "SystemMetaData", "purpose": "PerformanceAndHealth" },
-      "custom_completiontype" : { "classification": "SystemMetaData", "purpose": "PerformanceAndHealth" },
-      "custom_filetype" : { "classification": "SystemMetaData", "purpose": "PerformanceAndHealth" },
-      "lsversion" : { "classification": "SystemMetaData", "purpose": "PerformanceAndHealth" },
-      "parsecallcount" : { "classification": "SystemMetaData", "purpose": "PerformanceAndHealth" },
-      "parsetime" : { "classification": "SystemMetaData", "purpose": "PerformanceAndHealth" },
-      "readfilecallcount" : { "classification": "SystemMetaData", "purpose": "PerformanceAndHealth" },
-      "readfiletime" : { "classification": "SystemMetaData", "purpose": "PerformanceAndHealth" },
-      "resolvecallcount" : { "classification": "SystemMetaData", "purpose": "PerformanceAndHealth" },
-      "resolvetime" : { "classification": "SystemMetaData", "purpose": "PerformanceAndHealth" },
-      "tokenizecallcount" : { "classification": "SystemMetaData", "purpose": "PerformanceAndHealth" },
-      "tokenizetime" : { "classification": "SystemMetaData", "purpose": "PerformanceAndHealth" },
-      "totaltime" : { "classification": "SystemMetaData", "purpose": "PerformanceAndHealth" },
-      "typeevalcount" : { "classification": "SystemMetaData", "purpose": "PerformanceAndHealth" },
-      "typeevaltime" : { "classification": "SystemMetaData", "purpose": "PerformanceAndHealth" }
-   }
-*/
-/* __GDPR__
-   "language_server/exception_intellicode" : {
-      "common.remotename" : { "classification": "SystemMetaData", "purpose": "FeatureInsight" },
-      "common.uikind" : { "classification": "SystemMetaData", "purpose": "FeatureInsight" }
-   }
-*/
-/* __GDPR__
-   "language_server/execute_command" : {
-      "lsversion" : { "classification": "SystemMetaData", "purpose": "PerformanceAndHealth" },
-      "name" : { "classification": "SystemMetaData", "purpose": "FeatureInsight" }
-   }
-*/
-/* __GDPR__
-   "language_server/goto_def_inside_string" : {
-      "resultlength" : { "classification": "SystemMetaData", "purpose": "FeatureInsight" }
-   }
-*/
-/* __GDPR__
-   "language_server/import_heuristic" : {
-      "avgcost" : { "classification": "SystemMetaData", "purpose": "FeatureInsight" },
-      "avglevel" : { "classification": "SystemMetaData", "purpose": "FeatureInsight" },
-      "conflicts" : { "classification": "SystemMetaData", "purpose": "FeatureInsight" },
-      "nativemodules" : { "classification": "SystemMetaData", "purpose": "FeatureInsight" },
-      "nativepackages" : { "classification": "SystemMetaData", "purpose": "FeatureInsight" },
-      "reason_because_it_is_not_a_valid_directory" : { "classification": "SystemMetaData", "purpose": "FeatureInsight" },
-      "reason_could_not_parse_output" : { "classification": "SystemMetaData", "purpose": "PerformanceAndHealth" },
-      "reason_did_not_find_file" : { "classification": "SystemMetaData", "purpose": "FeatureInsight" },
-      "reason_no_python_interpreter_search_path" : { "classification": "SystemMetaData", "purpose": "FeatureInsight" },
-      "reason_typeshed_path_not_found" : { "classification": "SystemMetaData", "purpose": "FeatureInsight" },
-      "resolverid" : { "classification": "SystemMetaData", "purpose": "FeatureInsight" },
-      "success" : { "classification": "SystemMetaData", "purpose": "FeatureInsight" },
-      "total" : { "classification": "SystemMetaData", "purpose": "FeatureInsight" }
-   }
-*/
-/* __GDPR__
-   "language_server/import_metrics" : {
-      "absolutestubs" : { "classification": "SystemMetaData", "purpose": "FeatureInsight" },
-      "absolutetotal" : { "classification": "SystemMetaData", "purpose": "FeatureInsight" },
-      "absoluteunresolved" : { "classification": "SystemMetaData", "purpose": "FeatureInsight" },
-      "absoluteuserunresolved" : { "classification": "SystemMetaData", "purpose": "FeatureInsight" },
-      "builtinimportstubs" : { "classification": "SystemMetaData", "purpose": "FeatureInsight" },
-      "builtinimporttotal" : { "classification": "SystemMetaData", "purpose": "FeatureInsight" },
-      "common.remotename" : { "classification": "SystemMetaData", "purpose": "FeatureInsight" },
-      "common.uikind" : { "classification": "SystemMetaData", "purpose": "FeatureInsight" },
-      "installsource" : { "classification": "SystemMetaData", "purpose": "FeatureInsight" },
-      "localimportstubs" : { "classification": "SystemMetaData", "purpose": "FeatureInsight" },
-      "localimporttotal" : { "classification": "SystemMetaData", "purpose": "FeatureInsight" },
-      "lsversion" : { "classification": "SystemMetaData", "purpose": "PerformanceAndHealth" },
-      "nativemodules" : { "classification": "SystemMetaData", "purpose": "FeatureInsight" },
-      "nativepackages" : { "classification": "SystemMetaData", "purpose": "FeatureInsight" },
-      "relativestubs" : { "classification": "SystemMetaData", "purpose": "FeatureInsight" },
-      "relativetotal" : { "classification": "SystemMetaData", "purpose": "FeatureInsight" },
-      "relativeunresolved" : { "classification": "SystemMetaData", "purpose": "FeatureInsight" },
-      "resolverid" : { "classification": "SystemMetaData", "purpose": "FeatureInsight" },
-      "stubs" : { "classification": "SystemMetaData", "purpose": "FeatureInsight" },
-      "thirdpartyimportstubs" : { "classification": "SystemMetaData", "purpose": "FeatureInsight" },
-      "thirdpartyimporttotal" : { "classification": "SystemMetaData", "purpose": "FeatureInsight" },
-      "total" : { "classification": "SystemMetaData", "purpose": "FeatureInsight" },
-      "unresolvedmodules" : { "classification": "SystemMetaData", "purpose": "FeatureInsight" },
-      "unresolvedpackages" : { "classification": "SystemMetaData", "purpose": "FeatureInsight" },
-      "unresolvedpackageslowercase" : { "classification": "SystemMetaData", "purpose": "FeatureInsight" },
-      "unresolvedtotal" : { "classification": "SystemMetaData", "purpose": "FeatureInsight" }
-   }
-*/
-/* __GDPR__
-   "language_server/index_slow" : {
-      "bindcallcount" : { "classification": "SystemMetaData", "purpose": "PerformanceAndHealth" },
-      "bindtime" : { "classification": "SystemMetaData", "purpose": "PerformanceAndHealth" },
-      "custom_count" : { "classification": "SystemMetaData", "purpose": "PerformanceAndHealth" },
-      "lsversion" : { "classification": "SystemMetaData", "purpose": "PerformanceAndHealth" },
-      "parsecallcount" : { "classification": "SystemMetaData", "purpose": "PerformanceAndHealth" },
-      "parsetime" : { "classification": "SystemMetaData", "purpose": "PerformanceAndHealth" },
-      "readfilecallcount" : { "classification": "SystemMetaData", "purpose": "PerformanceAndHealth" },
-      "readfiletime" : { "classification": "SystemMetaData", "purpose": "PerformanceAndHealth" },
-      "resolvecallcount" : { "classification": "SystemMetaData", "purpose": "PerformanceAndHealth" },
-      "resolvetime" : { "classification": "SystemMetaData", "purpose": "PerformanceAndHealth" },
-      "tokenizecallcount" : { "classification": "SystemMetaData", "purpose": "PerformanceAndHealth" },
-      "tokenizetime" : { "classification": "SystemMetaData", "purpose": "PerformanceAndHealth" },
-      "totaltime" : { "classification": "SystemMetaData", "purpose": "PerformanceAndHealth" },
-      "typeevalcount" : { "classification": "SystemMetaData", "purpose": "PerformanceAndHealth" },
-      "typeevaltime" : { "classification": "SystemMetaData", "purpose": "PerformanceAndHealth" }
-   }
-*/
-/* __GDPR__
-   "language_server/installed_packages" : {
-      "packagesbitarray" : { "classification": "SystemMetaData", "purpose": "FeatureInsight" },
-      "packageslowercase" : { "classification": "SystemMetaData", "purpose": "FeatureInsight" },
-      "resolverid" : { "classification": "SystemMetaData", "purpose": "FeatureInsight" }
-   }
-*/
-/* __GDPR__
-   "language_server/intellicode_completion_item_selected" : {
-      "class" : { "classification": "SystemMetaData", "purpose": "FeatureInsight" },
-      "common.remotename" : { "classification": "SystemMetaData", "purpose": "PerformanceAndHealth" },
-      "common.uikind" : { "classification": "SystemMetaData", "purpose": "PerformanceAndHealth" },
-      "count" : { "classification": "SystemMetaData", "purpose": "PerformanceAndHealth" },
-      "elapsedtime" : { "classification": "SystemMetaData", "purpose": "PerformanceAndHealth" },
-      "failurereason" : { "classification": "SystemMetaData", "purpose": "PerformanceAndHealth" },
-      "id" : { "classification": "SystemMetaData", "purpose": "PerformanceAndHealth" },
-      "index" : { "classification": "SystemMetaData", "purpose": "FeatureInsight" },
-      "installsource" : { "classification": "SystemMetaData", "purpose": "FeatureInsight" },
-      "isintellicodecommit" : { "classification": "SystemMetaData", "purpose": "FeatureInsight" },
-      "language" : { "classification": "SystemMetaData", "purpose": "PerformanceAndHealth" },
-      "lsversion" : { "classification": "SystemMetaData", "purpose": "PerformanceAndHealth" },
-      "memoryincreasekb" : { "classification": "SystemMetaData", "purpose": "PerformanceAndHealth" },
-      "method" : { "classification": "SystemMetaData", "purpose": "FeatureInsight" },
-      "methods" : { "classification": "SystemMetaData", "purpose": "FeatureInsight" },
-      "modeltype" : { "classification": "SystemMetaData", "purpose": "PerformanceAndHealth" },
-      "modelversion" : { "classification": "SystemMetaData", "purpose": "PerformanceAndHealth" },
-      "selecteditemtelemetrybuildtimeinms" : { "classification": "SystemMetaData", "purpose": "PerformanceAndHealth" }
-   }
-*/
-/* __GDPR__
-   "language_server/intellicode_enabled" : {
-      "common.remotename" : { "classification": "SystemMetaData", "purpose": "PerformanceAndHealth" },
-      "common.uikind" : { "classification": "SystemMetaData", "purpose": "PerformanceAndHealth" },
-      "enabled" : { "classification": "SystemMetaData", "purpose": "FeatureInsight" },
-      "installsource" : { "classification": "SystemMetaData", "purpose": "FeatureInsight" },
-      "lsversion" : { "classification": "SystemMetaData", "purpose": "PerformanceAndHealth" },
-      "startup" : { "classification": "SystemMetaData", "purpose": "FeatureInsight" }
-   }
-*/
-/* __GDPR__
-   "language_server/intellicode_model_load_failed" : {
-      "errorname" : { "classification": "CallstackOrException", "purpose": "PerformanceAndHealth" },
-      "errorstack" : { "classification": "CallstackOrException", "purpose": "PerformanceAndHealth" },
-      "installsource" : { "classification": "SystemMetaData", "purpose": "FeatureInsight" },
-      "lsversion" : { "classification": "SystemMetaData", "purpose": "PerformanceAndHealth" },
-      "reason" : { "classification": "SystemMetaData", "purpose": "PerformanceAndHealth" }
-   }
-*/
-/* __GDPR__
-   "language_server/intellicode_onnx_load_failed" : {
-      "errorname" : { "classification": "CallstackOrException", "purpose": "PerformanceAndHealth" },
-      "errorstack" : { "classification": "CallstackOrException", "purpose": "PerformanceAndHealth" },
-      "installsource" : { "classification": "SystemMetaData", "purpose": "FeatureInsight" },
-      "lsversion" : { "classification": "SystemMetaData", "purpose": "PerformanceAndHealth" },
-      "reason" : { "classification": "SystemMetaData", "purpose": "PerformanceAndHealth" }
-   }
-*/
-/* __GDPR__
-   "language_server/rename_files" : {
-      "affectedfilescount" : { "classification": "SystemMetaData", "purpose": "FeatureInsight" },
-      "bindcallcount" : { "classification": "SystemMetaData", "purpose": "PerformanceAndHealth" },
-      "bindtime" : { "classification": "SystemMetaData", "purpose": "PerformanceAndHealth" },
-      "filerenamed" : { "classification": "SystemMetaData", "purpose": "FeatureInsight" },
-      "parsecallcount" : { "classification": "SystemMetaData", "purpose": "PerformanceAndHealth" },
-      "parsetime" : { "classification": "SystemMetaData", "purpose": "PerformanceAndHealth" },
-      "readfilecallcount" : { "classification": "SystemMetaData", "purpose": "PerformanceAndHealth" },
-      "readfiletime" : { "classification": "SystemMetaData", "purpose": "PerformanceAndHealth" },
-      "resolvecallcount" : { "classification": "SystemMetaData", "purpose": "PerformanceAndHealth" },
-      "resolvetime" : { "classification": "SystemMetaData", "purpose": "PerformanceAndHealth" },
-      "tokenizecallcount" : { "classification": "SystemMetaData", "purpose": "PerformanceAndHealth" },
-      "tokenizetime" : { "classification": "SystemMetaData", "purpose": "PerformanceAndHealth" },
-      "totaltime" : { "classification": "SystemMetaData", "purpose": "PerformanceAndHealth" },
-      "type" : { "classification": "SystemMetaData", "purpose": "FeatureInsight" },
-      "typeevalcount" : { "classification": "SystemMetaData", "purpose": "PerformanceAndHealth" },
-      "typeevaltime" : { "classification": "SystemMetaData", "purpose": "PerformanceAndHealth" }
-   }
-*/
-/* __GDPR__
-   "language_server/semantictokens_slow" : {
-      "bindcallcount" : { "classification": "SystemMetaData", "purpose": "PerformanceAndHealth" },
-      "bindtime" : { "classification": "SystemMetaData", "purpose": "PerformanceAndHealth" },
-      "custom_count" : { "classification": "SystemMetaData", "purpose": "PerformanceAndHealth" },
-      "lsversion" : { "classification": "SystemMetaData", "purpose": "PerformanceAndHealth" },
-      "parsecallcount" : { "classification": "SystemMetaData", "purpose": "PerformanceAndHealth" },
-      "parsetime" : { "classification": "SystemMetaData", "purpose": "PerformanceAndHealth" },
-      "readfilecallcount" : { "classification": "SystemMetaData", "purpose": "PerformanceAndHealth" },
-      "readfiletime" : { "classification": "SystemMetaData", "purpose": "PerformanceAndHealth" },
-      "resolvecallcount" : { "classification": "SystemMetaData", "purpose": "PerformanceAndHealth" },
-      "resolvetime" : { "classification": "SystemMetaData", "purpose": "PerformanceAndHealth" },
-      "tokenizecallcount" : { "classification": "SystemMetaData", "purpose": "PerformanceAndHealth" },
-      "tokenizetime" : { "classification": "SystemMetaData", "purpose": "PerformanceAndHealth" },
-      "totaltime" : { "classification": "SystemMetaData", "purpose": "PerformanceAndHealth" },
-      "typeevalcount" : { "classification": "SystemMetaData", "purpose": "PerformanceAndHealth" },
-      "typeevaltime" : { "classification": "SystemMetaData", "purpose": "PerformanceAndHealth" }
-   }
-*/
-/* __GDPR__
-   "language_server/server_side_request" : {
-      "duration" : { "classification": "SystemMetaData", "purpose": "FeatureInsight", "isMeasurement": true },
-      "lsversion" : { "classification": "SystemMetaData", "purpose": "FeatureInsight" },
-      "method" : { "classification": "SystemMetaData", "purpose": "FeatureInsight" },
-      "modulehash" : { "classification": "SystemMetaData", "purpose": "FeatureInsight" },
-      "resultLength" : { "classification": "SystemMetaData", "purpose": "FeatureInsight", "isMeasurement": true }
-   }
-*/
-/* __GDPR__
-   "language_server/settings" : {
-      "addimportexactmatchonly" : { "classification": "SystemMetaData", "purpose": "FeatureInsight" },
-      "autoimportcompletions" : { "classification": "SystemMetaData", "purpose": "FeatureInsight" },
-      "autosearchpaths" : { "classification": "SystemMetaData", "purpose": "FeatureInsight" },
-      "completefunctionparens" : { "classification": "SystemMetaData", "purpose": "FeatureInsight" },
-      "disableworkspacesymbol" : { "classification": "SystemMetaData", "purpose": "FeatureInsight" },
-      "enableextractcodeaction" : { "classification": "SystemMetaData", "purpose": "FeatureInsight" },
-      "extracommitchars" : { "classification": "SystemMetaData", "purpose": "FeatureInsight" },
-      "formatontype" : { "classification": "SystemMetaData", "purpose": "FeatureInsight" },
-      "functionReturnInlayTypeHints" : { "classification": "SystemMetaData", "purpose": "FeatureInsight" },
-      "hasconfigfile" : { "classification": "SystemMetaData", "purpose": "FeatureInsight" },
-      "hasextrapaths" : { "classification": "SystemMetaData", "purpose": "FeatureInsight" },
-      "importformat" : { "classification": "SystemMetaData", "purpose": "FeatureInsight" },
-      "includeusersymbolsinautoimport" : { "classification": "SystemMetaData", "purpose": "FeatureInsight" },
-      "indexing" : { "classification": "SystemMetaData", "purpose": "FeatureInsight" },
-      "lspinteractivewindows" : { "classification": "SystemMetaData", "purpose": "FeatureInsight" },
-      "lspnotebooks" : { "classification": "SystemMetaData", "purpose": "FeatureInsight" },
-      "movesymbol" : { "classification": "SystemMetaData", "purpose": "FeatureInsight" },
-      "openfilesonly" : { "classification": "SystemMetaData", "purpose": "FeatureInsight" },
-      "pytestparameterinlaytypehints" : { "classification": "SystemMetaData", "purpose": "FeatureInsight" },
-      "typecheckingmode" : { "classification": "SystemMetaData", "purpose": "FeatureInsight" },
-      "useimportheuristic" : { "classification": "SystemMetaData", "purpose": "FeatureInsight" },
-      "uselibrarycodefortypes" : { "classification": "SystemMetaData", "purpose": "FeatureInsight" },
-      "variableinlaytypehints" : { "classification": "SystemMetaData", "purpose": "FeatureInsight" },
-      "watchforlibrarychanges" : { "classification": "SystemMetaData", "purpose": "FeatureInsight" },
-      "workspacecount" : { "classification": "SystemMetaData", "purpose": "FeatureInsight" }
-   }
-*/
-/* __GDPR__
-   "language_server/startup_metrics" : {
-      "analysisms" : { "classification": "SystemMetaData", "purpose": "PerformanceAndHealth" },
-      "peakrssmb" : { "classification": "SystemMetaData", "purpose": "PerformanceAndHealth" },
-      "presetfileopenms" : { "classification": "SystemMetaData", "purpose": "PerformanceAndHealth" },
-      "tokendeltams" : { "classification": "SystemMetaData", "purpose": "PerformanceAndHealth" },
-      "tokenfullms" : { "classification": "SystemMetaData", "purpose": "PerformanceAndHealth" },
-      "tokenrangems" : { "classification": "SystemMetaData", "purpose": "PerformanceAndHealth" },
-      "totalms" : { "classification": "SystemMetaData", "purpose": "PerformanceAndHealth" },
-      "userindexms" : { "classification": "SystemMetaData", "purpose": "PerformanceAndHealth" }
-   }
-*/
-/* __GDPR__
-   "language_server/workspaceindex_slow" : {
-      "bindcallcount" : { "classification": "SystemMetaData", "purpose": "PerformanceAndHealth" },
-      "bindtime" : { "classification": "SystemMetaData", "purpose": "PerformanceAndHealth" },
-      "custom_count" : { "classification": "SystemMetaData", "purpose": "PerformanceAndHealth" },
-      "lsversion" : { "classification": "SystemMetaData", "purpose": "PerformanceAndHealth" },
-      "parsecallcount" : { "classification": "SystemMetaData", "purpose": "PerformanceAndHealth" },
-      "parsetime" : { "classification": "SystemMetaData", "purpose": "PerformanceAndHealth" },
-      "readfilecallcount" : { "classification": "SystemMetaData", "purpose": "PerformanceAndHealth" },
-      "readfiletime" : { "classification": "SystemMetaData", "purpose": "PerformanceAndHealth" },
-      "resolvecallcount" : { "classification": "SystemMetaData", "purpose": "PerformanceAndHealth" },
-      "resolvetime" : { "classification": "SystemMetaData", "purpose": "PerformanceAndHealth" },
-      "tokenizecallcount" : { "classification": "SystemMetaData", "purpose": "PerformanceAndHealth" },
-      "tokenizetime" : { "classification": "SystemMetaData", "purpose": "PerformanceAndHealth" },
-      "totaltime" : { "classification": "SystemMetaData", "purpose": "PerformanceAndHealth" },
-      "typeevalcount" : { "classification": "SystemMetaData", "purpose": "PerformanceAndHealth" },
-      "typeevaltime" : { "classification": "SystemMetaData", "purpose": "PerformanceAndHealth" }
-   }
-*/
-/* __GDPR__
-   "language_server/workspaceindex_threshold_reached" : {
-      "index_count" : { "classification": "SystemMetaData", "purpose": "PerformanceAndHealth" }
-   }
-*/
+/* __GDPR__
+   "language_server.enabled" : {
+      "duration" : { "classification": "SystemMetaData", "purpose": "FeatureInsight", "isMeasurement": true },
+      "errorname" : { "classification": "CallstackOrException", "purpose": "PerformanceAndHealth" },
+      "errorstack" : { "classification": "CallstackOrException", "purpose": "PerformanceAndHealth" },
+      "lsversion" : { "classification": "SystemMetaData", "purpose": "FeatureInsight" }
+   }
+*/
+/* __GDPR__
+   "language_server.jinja_usage" : {
+      "lsversion" : { "classification": "SystemMetaData", "purpose": "FeatureInsight" },
+      "openfileextensions" : { "classification": "SystemMetaData", "purpose": "FeatureInsight" }
+   }
+*/
+/* __GDPR__
+   "language_server.ready" : {
+      "duration" : { "classification": "SystemMetaData", "purpose": "FeatureInsight", "isMeasurement": true },
+      "errorname" : { "classification": "CallstackOrException", "purpose": "PerformanceAndHealth" },
+      "errorstack" : { "classification": "CallstackOrException", "purpose": "PerformanceAndHealth" },
+      "lsversion" : { "classification": "SystemMetaData", "purpose": "FeatureInsight" }
+   }
+*/
+/* __GDPR__
+   "language_server.request" : {
+      "duration" : { "classification": "SystemMetaData", "purpose": "FeatureInsight", "isMeasurement": true },
+      "errorname" : { "classification": "CallstackOrException", "purpose": "PerformanceAndHealth" },
+      "errorstack" : { "classification": "CallstackOrException", "purpose": "PerformanceAndHealth" },
+      "lsversion" : { "classification": "SystemMetaData", "purpose": "FeatureInsight" },
+      "method" : { "classification": "SystemMetaData", "purpose": "FeatureInsight" },
+      "modulehash" : { "classification": "SystemMetaData", "purpose": "FeatureInsight" },
+      "moduleversion" : { "classification": "SystemMetaData", "purpose": "FeatureInsight" },
+      "resultLength" : { "classification": "SystemMetaData", "purpose": "FeatureInsight", "isMeasurement": true }
+   }
+*/
+/* __GDPR__
+   "language_server.startup" : {
+      "duration" : { "classification": "SystemMetaData", "purpose": "FeatureInsight", "isMeasurement": true },
+      "errorname" : { "classification": "CallstackOrException", "purpose": "PerformanceAndHealth" },
+      "errorstack" : { "classification": "CallstackOrException", "purpose": "PerformanceAndHealth" },
+      "lsversion" : { "classification": "SystemMetaData", "purpose": "FeatureInsight" }
+   }
+*/
+/* __GDPR__
+   "language_server/analysis_complete" : {
+      "common.remotename" : { "classification": "SystemMetaData", "purpose": "FeatureInsight" },
+      "common.uikind" : { "classification": "SystemMetaData", "purpose": "FeatureInsight" },
+      "configparseerroroccurred" : { "classification": "SystemMetaData", "purpose": "PerformanceAndHealth" },
+      "elapsedms" : { "classification": "SystemMetaData", "purpose": "PerformanceAndHealth" },
+      "externalmb" : { "classification": "SystemMetaData", "purpose": "PerformanceAndHealth" },
+      "fatalerroroccurred" : { "classification": "SystemMetaData", "purpose": "PerformanceAndHealth" },
+      "heaptotalmb" : { "classification": "SystemMetaData", "purpose": "PerformanceAndHealth" },
+      "heapusedmb" : { "classification": "SystemMetaData", "purpose": "PerformanceAndHealth" },
+      "installsource" : { "classification": "SystemMetaData", "purpose": "FeatureInsight" },
+      "isdone" : { "classification": "SystemMetaData", "purpose": "PerformanceAndHealth" },
+      "isfirstrun" : { "classification": "SystemMetaData", "purpose": "PerformanceAndHealth" },
+      "lsversion" : { "classification": "SystemMetaData", "purpose": "PerformanceAndHealth" },
+      "numfilesanalyzed" : { "classification": "SystemMetaData", "purpose": "FeatureInsight" },
+      "numfilesinprogram" : { "classification": "SystemMetaData", "purpose": "FeatureInsight" },
+      "peakrssmb" : { "classification": "SystemMetaData", "purpose": "PerformanceAndHealth" },
+      "resolverid" : { "classification": "SystemMetaData", "purpose": "PerformanceAndHealth" },
+      "rssmb" : { "classification": "SystemMetaData", "purpose": "PerformanceAndHealth" },
+      "diagnosticsseen" : { "classification": "SystemMetaData", "purpose": "FeatureInsight" }
+   }
+*/
+/* __GDPR__
+   "language_server/analysis_exception" : {
+      "errorname" : { "classification": "CallstackOrException", "purpose": "PerformanceAndHealth" },
+      "errorstack" : { "classification": "CallstackOrException", "purpose": "PerformanceAndHealth" },
+      "lsversion" : { "classification": "SystemMetaData", "purpose": "PerformanceAndHealth" }
+   }
+*/
+/* __GDPR__
+   "language_server/completion_accepted" : {
+      "autoimport" : { "classification": "SystemMetaData", "purpose": "FeatureInsight" },
+      "dictionarykey" : { "classification": "SystemMetaData", "purpose": "FeatureInsight" },
+      "memberaccess" : { "classification": "SystemMetaData", "purpose": "FeatureInsight" },
+      "keyword" : { "classification": "SystemMetaData", "purpose": "FeatureInsight" }
+   }
+*/
+/* __GDPR__
+   "language_server/completion_coverage" : {
+      "failures" : { "classification": "SystemMetaData", "purpose": "FeatureInsight" },
+      "lsversion" : { "classification": "SystemMetaData", "purpose": "PerformanceAndHealth" },
+      "overallfailures" : { "classification": "SystemMetaData", "purpose": "FeatureInsight" },
+      "overallsuccesses" : { "classification": "SystemMetaData", "purpose": "FeatureInsight" },
+      "overalltotal" : { "classification": "SystemMetaData", "purpose": "FeatureInsight" },
+      "successes" : { "classification": "SystemMetaData", "purpose": "FeatureInsight" },
+      "total" : { "classification": "SystemMetaData", "purpose": "FeatureInsight" }
+   }
+*/
+/* __GDPR__
+   "language_server/completion_metrics" : {
+      "installsource" : { "classification": "SystemMetaData", "purpose": "FeatureInsight" },
+      "lastknownmembernamehash" : { "classification": "SystemMetaData", "purpose": "FeatureInsight" },
+      "lastknownmodulehash" : { "classification": "SystemMetaData", "purpose": "FeatureInsight" },
+      "lsversion" : { "classification": "SystemMetaData", "purpose": "PerformanceAndHealth" },
+      "packagehash" : { "classification": "SystemMetaData", "purpose": "FeatureInsight" },
+      "unknownmembernamehash" : { "classification": "SystemMetaData", "purpose": "FeatureInsight" }
+   }
+*/
+/* __GDPR__
+   "language_server/completion_slow" : {
+      "bindcallcount" : { "classification": "SystemMetaData", "purpose": "PerformanceAndHealth" },
+      "bindtime" : { "classification": "SystemMetaData", "purpose": "PerformanceAndHealth" },
+      "correlationid" : { "classification": "SystemMetaData", "purpose": "PerformanceAndHealth" },
+      "custom_autoimportadditiontimeinms" : { "classification": "SystemMetaData", "purpose": "PerformanceAndHealth" },
+      "custom_autoimportedittimeinms" : { "classification": "SystemMetaData", "purpose": "PerformanceAndHealth" },
+      "custom_autoimportimportaliascount" : { "classification": "SystemMetaData", "purpose": "PerformanceAndHealth" },
+      "custom_autoimportimportaliastimeinms" : { "classification": "SystemMetaData", "purpose": "PerformanceAndHealth" },
+      "custom_autoimportindexcount" : { "classification": "SystemMetaData", "purpose": "PerformanceAndHealth" },
+      "custom_autoimportindextimeinms" : { "classification": "SystemMetaData", "purpose": "PerformanceAndHealth" },
+      "custom_autoimportindexused" : { "classification": "SystemMetaData", "purpose": "PerformanceAndHealth" },
+      "custom_autoimportitemcount" : { "classification": "SystemMetaData", "purpose": "PerformanceAndHealth" },
+      "custom_autoimportmoduleresolvetimeinms" : { "classification": "SystemMetaData", "purpose": "PerformanceAndHealth" },
+      "custom_autoimportmoduletimeinms" : { "classification": "SystemMetaData", "purpose": "PerformanceAndHealth" },
+      "custom_autoimportsymbolcount" : { "classification": "SystemMetaData", "purpose": "PerformanceAndHealth" },
+      "custom_autoimporttotaltimeinms" : { "classification": "SystemMetaData", "purpose": "PerformanceAndHealth" },
+      "custom_autoimportuserindexcount" : { "classification": "SystemMetaData", "purpose": "PerformanceAndHealth" },
+      "custom_completionitems" : { "classification": "SystemMetaData", "purpose": "PerformanceAndHealth" },
+      "custom_completionitemtelemetrybuildtimeinms" : { "classification": "SystemMetaData", "purpose": "PerformanceAndHealth" },
+      "custom_extensiontotaltimeinms" : { "classification": "SystemMetaData", "purpose": "PerformanceAndHealth" },
+      "custom_selecteditemtelemetrybuildtimeinms" : { "classification": "SystemMetaData", "purpose": "PerformanceAndHealth" },
+      "custom_completiontype" : { "classification": "SystemMetaData", "purpose": "PerformanceAndHealth" },
+      "custom_filetype" : { "classification": "SystemMetaData", "purpose": "PerformanceAndHealth" },
+      "lsversion" : { "classification": "SystemMetaData", "purpose": "PerformanceAndHealth" },
+      "parsecallcount" : { "classification": "SystemMetaData", "purpose": "PerformanceAndHealth" },
+      "parsetime" : { "classification": "SystemMetaData", "purpose": "PerformanceAndHealth" },
+      "readfilecallcount" : { "classification": "SystemMetaData", "purpose": "PerformanceAndHealth" },
+      "readfiletime" : { "classification": "SystemMetaData", "purpose": "PerformanceAndHealth" },
+      "resolvecallcount" : { "classification": "SystemMetaData", "purpose": "PerformanceAndHealth" },
+      "resolvetime" : { "classification": "SystemMetaData", "purpose": "PerformanceAndHealth" },
+      "tokenizecallcount" : { "classification": "SystemMetaData", "purpose": "PerformanceAndHealth" },
+      "tokenizetime" : { "classification": "SystemMetaData", "purpose": "PerformanceAndHealth" },
+      "totaltime" : { "classification": "SystemMetaData", "purpose": "PerformanceAndHealth" },
+      "typeevalcount" : { "classification": "SystemMetaData", "purpose": "PerformanceAndHealth" },
+      "typeevaltime" : { "classification": "SystemMetaData", "purpose": "PerformanceAndHealth" }
+   }
+*/
+/* __GDPR__
+   "language_server/exception_intellicode" : {
+      "common.remotename" : { "classification": "SystemMetaData", "purpose": "FeatureInsight" },
+      "common.uikind" : { "classification": "SystemMetaData", "purpose": "FeatureInsight" }
+   }
+*/
+/* __GDPR__
+   "language_server/execute_command" : {
+      "lsversion" : { "classification": "SystemMetaData", "purpose": "PerformanceAndHealth" },
+      "name" : { "classification": "SystemMetaData", "purpose": "FeatureInsight" }
+   }
+*/
+/* __GDPR__
+   "language_server/goto_def_inside_string" : {
+      "resultlength" : { "classification": "SystemMetaData", "purpose": "FeatureInsight" }
+   }
+*/
+/* __GDPR__
+   "language_server/import_heuristic" : {
+      "avgcost" : { "classification": "SystemMetaData", "purpose": "FeatureInsight" },
+      "avglevel" : { "classification": "SystemMetaData", "purpose": "FeatureInsight" },
+      "conflicts" : { "classification": "SystemMetaData", "purpose": "FeatureInsight" },
+      "nativemodules" : { "classification": "SystemMetaData", "purpose": "FeatureInsight" },
+      "nativepackages" : { "classification": "SystemMetaData", "purpose": "FeatureInsight" },
+      "reason_because_it_is_not_a_valid_directory" : { "classification": "SystemMetaData", "purpose": "FeatureInsight" },
+      "reason_could_not_parse_output" : { "classification": "SystemMetaData", "purpose": "PerformanceAndHealth" },
+      "reason_did_not_find_file" : { "classification": "SystemMetaData", "purpose": "FeatureInsight" },
+      "reason_no_python_interpreter_search_path" : { "classification": "SystemMetaData", "purpose": "FeatureInsight" },
+      "reason_typeshed_path_not_found" : { "classification": "SystemMetaData", "purpose": "FeatureInsight" },
+      "resolverid" : { "classification": "SystemMetaData", "purpose": "FeatureInsight" },
+      "success" : { "classification": "SystemMetaData", "purpose": "FeatureInsight" },
+      "total" : { "classification": "SystemMetaData", "purpose": "FeatureInsight" }
+   }
+*/
+/* __GDPR__
+   "language_server/import_metrics" : {
+      "absolutestubs" : { "classification": "SystemMetaData", "purpose": "FeatureInsight" },
+      "absolutetotal" : { "classification": "SystemMetaData", "purpose": "FeatureInsight" },
+      "absoluteunresolved" : { "classification": "SystemMetaData", "purpose": "FeatureInsight" },
+      "absoluteuserunresolved" : { "classification": "SystemMetaData", "purpose": "FeatureInsight" },
+      "builtinimportstubs" : { "classification": "SystemMetaData", "purpose": "FeatureInsight" },
+      "builtinimporttotal" : { "classification": "SystemMetaData", "purpose": "FeatureInsight" },
+      "common.remotename" : { "classification": "SystemMetaData", "purpose": "FeatureInsight" },
+      "common.uikind" : { "classification": "SystemMetaData", "purpose": "FeatureInsight" },
+      "installsource" : { "classification": "SystemMetaData", "purpose": "FeatureInsight" },
+      "localimportstubs" : { "classification": "SystemMetaData", "purpose": "FeatureInsight" },
+      "localimporttotal" : { "classification": "SystemMetaData", "purpose": "FeatureInsight" },
+      "lsversion" : { "classification": "SystemMetaData", "purpose": "PerformanceAndHealth" },
+      "nativemodules" : { "classification": "SystemMetaData", "purpose": "FeatureInsight" },
+      "nativepackages" : { "classification": "SystemMetaData", "purpose": "FeatureInsight" },
+      "relativestubs" : { "classification": "SystemMetaData", "purpose": "FeatureInsight" },
+      "relativetotal" : { "classification": "SystemMetaData", "purpose": "FeatureInsight" },
+      "relativeunresolved" : { "classification": "SystemMetaData", "purpose": "FeatureInsight" },
+      "resolverid" : { "classification": "SystemMetaData", "purpose": "FeatureInsight" },
+      "stubs" : { "classification": "SystemMetaData", "purpose": "FeatureInsight" },
+      "thirdpartyimportstubs" : { "classification": "SystemMetaData", "purpose": "FeatureInsight" },
+      "thirdpartyimporttotal" : { "classification": "SystemMetaData", "purpose": "FeatureInsight" },
+      "total" : { "classification": "SystemMetaData", "purpose": "FeatureInsight" },
+      "unresolvedmodules" : { "classification": "SystemMetaData", "purpose": "FeatureInsight" },
+      "unresolvedpackages" : { "classification": "SystemMetaData", "purpose": "FeatureInsight" },
+      "unresolvedpackageslowercase" : { "classification": "SystemMetaData", "purpose": "FeatureInsight" },
+      "unresolvedtotal" : { "classification": "SystemMetaData", "purpose": "FeatureInsight" }
+   }
+*/
+/* __GDPR__
+   "language_server/index_slow" : {
+      "bindcallcount" : { "classification": "SystemMetaData", "purpose": "PerformanceAndHealth" },
+      "bindtime" : { "classification": "SystemMetaData", "purpose": "PerformanceAndHealth" },
+      "custom_count" : { "classification": "SystemMetaData", "purpose": "PerformanceAndHealth" },
+      "lsversion" : { "classification": "SystemMetaData", "purpose": "PerformanceAndHealth" },
+      "parsecallcount" : { "classification": "SystemMetaData", "purpose": "PerformanceAndHealth" },
+      "parsetime" : { "classification": "SystemMetaData", "purpose": "PerformanceAndHealth" },
+      "readfilecallcount" : { "classification": "SystemMetaData", "purpose": "PerformanceAndHealth" },
+      "readfiletime" : { "classification": "SystemMetaData", "purpose": "PerformanceAndHealth" },
+      "resolvecallcount" : { "classification": "SystemMetaData", "purpose": "PerformanceAndHealth" },
+      "resolvetime" : { "classification": "SystemMetaData", "purpose": "PerformanceAndHealth" },
+      "tokenizecallcount" : { "classification": "SystemMetaData", "purpose": "PerformanceAndHealth" },
+      "tokenizetime" : { "classification": "SystemMetaData", "purpose": "PerformanceAndHealth" },
+      "totaltime" : { "classification": "SystemMetaData", "purpose": "PerformanceAndHealth" },
+      "typeevalcount" : { "classification": "SystemMetaData", "purpose": "PerformanceAndHealth" },
+      "typeevaltime" : { "classification": "SystemMetaData", "purpose": "PerformanceAndHealth" }
+   }
+*/
+/* __GDPR__
+   "language_server/installed_packages" : {
+      "packagesbitarray" : { "classification": "SystemMetaData", "purpose": "FeatureInsight" },
+      "packageslowercase" : { "classification": "SystemMetaData", "purpose": "FeatureInsight" },
+      "resolverid" : { "classification": "SystemMetaData", "purpose": "FeatureInsight" }
+   }
+*/
+/* __GDPR__
+   "language_server/intellicode_completion_item_selected" : {
+      "class" : { "classification": "SystemMetaData", "purpose": "FeatureInsight" },
+      "common.remotename" : { "classification": "SystemMetaData", "purpose": "PerformanceAndHealth" },
+      "common.uikind" : { "classification": "SystemMetaData", "purpose": "PerformanceAndHealth" },
+      "count" : { "classification": "SystemMetaData", "purpose": "PerformanceAndHealth" },
+      "elapsedtime" : { "classification": "SystemMetaData", "purpose": "PerformanceAndHealth" },
+      "failurereason" : { "classification": "SystemMetaData", "purpose": "PerformanceAndHealth" },
+      "id" : { "classification": "SystemMetaData", "purpose": "PerformanceAndHealth" },
+      "index" : { "classification": "SystemMetaData", "purpose": "FeatureInsight" },
+      "installsource" : { "classification": "SystemMetaData", "purpose": "FeatureInsight" },
+      "isintellicodecommit" : { "classification": "SystemMetaData", "purpose": "FeatureInsight" },
+      "language" : { "classification": "SystemMetaData", "purpose": "PerformanceAndHealth" },
+      "lsversion" : { "classification": "SystemMetaData", "purpose": "PerformanceAndHealth" },
+      "memoryincreasekb" : { "classification": "SystemMetaData", "purpose": "PerformanceAndHealth" },
+      "method" : { "classification": "SystemMetaData", "purpose": "FeatureInsight" },
+      "methods" : { "classification": "SystemMetaData", "purpose": "FeatureInsight" },
+      "modeltype" : { "classification": "SystemMetaData", "purpose": "PerformanceAndHealth" },
+      "modelversion" : { "classification": "SystemMetaData", "purpose": "PerformanceAndHealth" },
+      "selecteditemtelemetrybuildtimeinms" : { "classification": "SystemMetaData", "purpose": "PerformanceAndHealth" }
+   }
+*/
+/* __GDPR__
+   "language_server/intellicode_enabled" : {
+      "common.remotename" : { "classification": "SystemMetaData", "purpose": "PerformanceAndHealth" },
+      "common.uikind" : { "classification": "SystemMetaData", "purpose": "PerformanceAndHealth" },
+      "enabled" : { "classification": "SystemMetaData", "purpose": "FeatureInsight" },
+      "installsource" : { "classification": "SystemMetaData", "purpose": "FeatureInsight" },
+      "lsversion" : { "classification": "SystemMetaData", "purpose": "PerformanceAndHealth" },
+      "startup" : { "classification": "SystemMetaData", "purpose": "FeatureInsight" }
+   }
+*/
+/* __GDPR__
+   "language_server/intellicode_model_load_failed" : {
+      "errorname" : { "classification": "CallstackOrException", "purpose": "PerformanceAndHealth" },
+      "errorstack" : { "classification": "CallstackOrException", "purpose": "PerformanceAndHealth" },
+      "installsource" : { "classification": "SystemMetaData", "purpose": "FeatureInsight" },
+      "lsversion" : { "classification": "SystemMetaData", "purpose": "PerformanceAndHealth" },
+      "reason" : { "classification": "SystemMetaData", "purpose": "PerformanceAndHealth" }
+   }
+*/
+/* __GDPR__
+   "language_server/intellicode_onnx_load_failed" : {
+      "errorname" : { "classification": "CallstackOrException", "purpose": "PerformanceAndHealth" },
+      "errorstack" : { "classification": "CallstackOrException", "purpose": "PerformanceAndHealth" },
+      "installsource" : { "classification": "SystemMetaData", "purpose": "FeatureInsight" },
+      "lsversion" : { "classification": "SystemMetaData", "purpose": "PerformanceAndHealth" },
+      "reason" : { "classification": "SystemMetaData", "purpose": "PerformanceAndHealth" }
+   }
+*/
+/* __GDPR__
+   "language_server/rename_files" : {
+      "affectedfilescount" : { "classification": "SystemMetaData", "purpose": "FeatureInsight" },
+      "bindcallcount" : { "classification": "SystemMetaData", "purpose": "PerformanceAndHealth" },
+      "bindtime" : { "classification": "SystemMetaData", "purpose": "PerformanceAndHealth" },
+      "filerenamed" : { "classification": "SystemMetaData", "purpose": "FeatureInsight" },
+      "parsecallcount" : { "classification": "SystemMetaData", "purpose": "PerformanceAndHealth" },
+      "parsetime" : { "classification": "SystemMetaData", "purpose": "PerformanceAndHealth" },
+      "readfilecallcount" : { "classification": "SystemMetaData", "purpose": "PerformanceAndHealth" },
+      "readfiletime" : { "classification": "SystemMetaData", "purpose": "PerformanceAndHealth" },
+      "resolvecallcount" : { "classification": "SystemMetaData", "purpose": "PerformanceAndHealth" },
+      "resolvetime" : { "classification": "SystemMetaData", "purpose": "PerformanceAndHealth" },
+      "tokenizecallcount" : { "classification": "SystemMetaData", "purpose": "PerformanceAndHealth" },
+      "tokenizetime" : { "classification": "SystemMetaData", "purpose": "PerformanceAndHealth" },
+      "totaltime" : { "classification": "SystemMetaData", "purpose": "PerformanceAndHealth" },
+      "type" : { "classification": "SystemMetaData", "purpose": "FeatureInsight" },
+      "typeevalcount" : { "classification": "SystemMetaData", "purpose": "PerformanceAndHealth" },
+      "typeevaltime" : { "classification": "SystemMetaData", "purpose": "PerformanceAndHealth" }
+   }
+*/
+/* __GDPR__
+   "language_server/semantictokens_slow" : {
+      "bindcallcount" : { "classification": "SystemMetaData", "purpose": "PerformanceAndHealth" },
+      "bindtime" : { "classification": "SystemMetaData", "purpose": "PerformanceAndHealth" },
+      "custom_count" : { "classification": "SystemMetaData", "purpose": "PerformanceAndHealth" },
+      "lsversion" : { "classification": "SystemMetaData", "purpose": "PerformanceAndHealth" },
+      "parsecallcount" : { "classification": "SystemMetaData", "purpose": "PerformanceAndHealth" },
+      "parsetime" : { "classification": "SystemMetaData", "purpose": "PerformanceAndHealth" },
+      "readfilecallcount" : { "classification": "SystemMetaData", "purpose": "PerformanceAndHealth" },
+      "readfiletime" : { "classification": "SystemMetaData", "purpose": "PerformanceAndHealth" },
+      "resolvecallcount" : { "classification": "SystemMetaData", "purpose": "PerformanceAndHealth" },
+      "resolvetime" : { "classification": "SystemMetaData", "purpose": "PerformanceAndHealth" },
+      "tokenizecallcount" : { "classification": "SystemMetaData", "purpose": "PerformanceAndHealth" },
+      "tokenizetime" : { "classification": "SystemMetaData", "purpose": "PerformanceAndHealth" },
+      "totaltime" : { "classification": "SystemMetaData", "purpose": "PerformanceAndHealth" },
+      "typeevalcount" : { "classification": "SystemMetaData", "purpose": "PerformanceAndHealth" },
+      "typeevaltime" : { "classification": "SystemMetaData", "purpose": "PerformanceAndHealth" }
+   }
+*/
+/* __GDPR__
+   "language_server/server_side_request" : {
+      "duration" : { "classification": "SystemMetaData", "purpose": "FeatureInsight", "isMeasurement": true },
+      "lsversion" : { "classification": "SystemMetaData", "purpose": "FeatureInsight" },
+      "method" : { "classification": "SystemMetaData", "purpose": "FeatureInsight" },
+      "modulehash" : { "classification": "SystemMetaData", "purpose": "FeatureInsight" },
+      "resultLength" : { "classification": "SystemMetaData", "purpose": "FeatureInsight", "isMeasurement": true }
+   }
+*/
+/* __GDPR__
+   "language_server/settings" : {
+      "addimportexactmatchonly" : { "classification": "SystemMetaData", "purpose": "FeatureInsight" },
+      "autoimportcompletions" : { "classification": "SystemMetaData", "purpose": "FeatureInsight" },
+      "autosearchpaths" : { "classification": "SystemMetaData", "purpose": "FeatureInsight" },
+      "completefunctionparens" : { "classification": "SystemMetaData", "purpose": "FeatureInsight" },
+      "disableworkspacesymbol" : { "classification": "SystemMetaData", "purpose": "FeatureInsight" },
+      "enableextractcodeaction" : { "classification": "SystemMetaData", "purpose": "FeatureInsight" },
+      "extracommitchars" : { "classification": "SystemMetaData", "purpose": "FeatureInsight" },
+      "formatontype" : { "classification": "SystemMetaData", "purpose": "FeatureInsight" },
+      "functionReturnInlayTypeHints" : { "classification": "SystemMetaData", "purpose": "FeatureInsight" },
+      "hasconfigfile" : { "classification": "SystemMetaData", "purpose": "FeatureInsight" },
+      "hasextrapaths" : { "classification": "SystemMetaData", "purpose": "FeatureInsight" },
+      "importformat" : { "classification": "SystemMetaData", "purpose": "FeatureInsight" },
+      "includeusersymbolsinautoimport" : { "classification": "SystemMetaData", "purpose": "FeatureInsight" },
+      "indexing" : { "classification": "SystemMetaData", "purpose": "FeatureInsight" },
+      "lspinteractivewindows" : { "classification": "SystemMetaData", "purpose": "FeatureInsight" },
+      "lspnotebooks" : { "classification": "SystemMetaData", "purpose": "FeatureInsight" },
+      "movesymbol" : { "classification": "SystemMetaData", "purpose": "FeatureInsight" },
+      "openfilesonly" : { "classification": "SystemMetaData", "purpose": "FeatureInsight" },
+      "pytestparameterinlaytypehints" : { "classification": "SystemMetaData", "purpose": "FeatureInsight" },
+      "typecheckingmode" : { "classification": "SystemMetaData", "purpose": "FeatureInsight" },
+      "useimportheuristic" : { "classification": "SystemMetaData", "purpose": "FeatureInsight" },
+      "uselibrarycodefortypes" : { "classification": "SystemMetaData", "purpose": "FeatureInsight" },
+      "variableinlaytypehints" : { "classification": "SystemMetaData", "purpose": "FeatureInsight" },
+      "watchforlibrarychanges" : { "classification": "SystemMetaData", "purpose": "FeatureInsight" },
+      "workspacecount" : { "classification": "SystemMetaData", "purpose": "FeatureInsight" }
+   }
+*/
+/* __GDPR__
+   "language_server/startup_metrics" : {
+      "analysisms" : { "classification": "SystemMetaData", "purpose": "PerformanceAndHealth" },
+      "peakrssmb" : { "classification": "SystemMetaData", "purpose": "PerformanceAndHealth" },
+      "presetfileopenms" : { "classification": "SystemMetaData", "purpose": "PerformanceAndHealth" },
+      "tokendeltams" : { "classification": "SystemMetaData", "purpose": "PerformanceAndHealth" },
+      "tokenfullms" : { "classification": "SystemMetaData", "purpose": "PerformanceAndHealth" },
+      "tokenrangems" : { "classification": "SystemMetaData", "purpose": "PerformanceAndHealth" },
+      "totalms" : { "classification": "SystemMetaData", "purpose": "PerformanceAndHealth" },
+      "userindexms" : { "classification": "SystemMetaData", "purpose": "PerformanceAndHealth" }
+   }
+*/
+/* __GDPR__
+   "language_server/workspaceindex_slow" : {
+      "bindcallcount" : { "classification": "SystemMetaData", "purpose": "PerformanceAndHealth" },
+      "bindtime" : { "classification": "SystemMetaData", "purpose": "PerformanceAndHealth" },
+      "custom_count" : { "classification": "SystemMetaData", "purpose": "PerformanceAndHealth" },
+      "lsversion" : { "classification": "SystemMetaData", "purpose": "PerformanceAndHealth" },
+      "parsecallcount" : { "classification": "SystemMetaData", "purpose": "PerformanceAndHealth" },
+      "parsetime" : { "classification": "SystemMetaData", "purpose": "PerformanceAndHealth" },
+      "readfilecallcount" : { "classification": "SystemMetaData", "purpose": "PerformanceAndHealth" },
+      "readfiletime" : { "classification": "SystemMetaData", "purpose": "PerformanceAndHealth" },
+      "resolvecallcount" : { "classification": "SystemMetaData", "purpose": "PerformanceAndHealth" },
+      "resolvetime" : { "classification": "SystemMetaData", "purpose": "PerformanceAndHealth" },
+      "tokenizecallcount" : { "classification": "SystemMetaData", "purpose": "PerformanceAndHealth" },
+      "tokenizetime" : { "classification": "SystemMetaData", "purpose": "PerformanceAndHealth" },
+      "totaltime" : { "classification": "SystemMetaData", "purpose": "PerformanceAndHealth" },
+      "typeevalcount" : { "classification": "SystemMetaData", "purpose": "PerformanceAndHealth" },
+      "typeevaltime" : { "classification": "SystemMetaData", "purpose": "PerformanceAndHealth" }
+   }
+*/
+/* __GDPR__
+   "language_server/workspaceindex_threshold_reached" : {
+      "index_count" : { "classification": "SystemMetaData", "purpose": "PerformanceAndHealth" }
+   }
+*/