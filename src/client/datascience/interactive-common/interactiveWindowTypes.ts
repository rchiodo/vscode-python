// Copyright (c) Microsoft Corporation. All rights reserved.
// Licensed under the MIT License.
'use strict';
import * as monacoEditor from 'monaco-editor/esm/vs/editor/editor.api';
import { Uri } from 'vscode';
import { IServerState } from '../../../datascience-ui/interactive-common/mainState';
<<<<<<< HEAD
import { CommonActionType, IAddCellAction } from '../../../datascience-ui/interactive-common/redux/reducers/types';
import { PythonInterpreter } from '../../interpreter/contracts';
import { LiveKernelModel } from '../jupyter/kernels/types';
import { CssMessages, IGetCssRequest, IGetCssResponse, IGetMonacoThemeRequest, SharedMessages } from '../messages';
import { IGetMonacoThemeResponse } from '../monacoMessages';
import {
    ICell,
    IInteractiveWindowInfo,
    IJupyterKernelSpec,
=======
import { CssMessages, IGetCssRequest, IGetCssResponse, IGetMonacoThemeRequest } from '../messages';
import {
    ICell,
    IInteractiveWindowInfo,
>>>>>>> bd9615ac
    IJupyterVariable,
    IJupyterVariablesRequest,
    IJupyterVariablesResponse
} from '../types';
<<<<<<< HEAD
import { BaseReduxActionPayload } from './types';
=======
>>>>>>> bd9615ac

export enum InteractiveWindowMessages {
    StartCell = 'start_cell',
    FinishCell = 'finish_cell',
    UpdateCell = 'update_cell',
    GotoCodeCell = 'gotocell_code',
    CopyCodeCell = 'copycell_code',
    NotebookExecutionActivated = 'notebook_execution_activated',
    RestartKernel = 'restart_kernel',
    Export = 'export_to_ipynb',
    GetAllCells = 'get_all_cells',
    ReturnAllCells = 'return_all_cells',
    DeleteAllCells = 'delete_all_cells',
    Undo = 'undo',
    Redo = 'redo',
    ExpandAll = 'expand_all',
    CollapseAll = 'collapse_all',
    StartProgress = 'start_progress',
    StopProgress = 'stop_progress',
    Interrupt = 'interrupt',
    SubmitNewCell = 'submit_new_cell',
    SettingsUpdated = 'settings_updated',
    // Message sent to React component from extension asking it to save the notebook.
    DoSave = 'DoSave',
    SendInfo = 'send_info',
    Started = 'started',
    AddedSysInfo = 'added_sys_info',
    RemoteAddCode = 'remote_add_code',
    RemoteReexecuteCode = 'remote_reexecute_code',
    Activate = 'activate',
    ShowDataViewer = 'show_data_explorer',
    GetVariablesRequest = 'get_variables_request',
    GetVariablesResponse = 'get_variables_response',
    VariableExplorerToggle = 'variable_explorer_toggle',
    ProvideCompletionItemsRequest = 'provide_completion_items_request',
    CancelCompletionItemsRequest = 'cancel_completion_items_request',
    ProvideCompletionItemsResponse = 'provide_completion_items_response',
    ProvideHoverRequest = 'provide_hover_request',
    CancelHoverRequest = 'cancel_hover_request',
    ProvideHoverResponse = 'provide_hover_response',
    ProvideSignatureHelpRequest = 'provide_signature_help_request',
    CancelSignatureHelpRequest = 'cancel_signature_help_request',
    ProvideSignatureHelpResponse = 'provide_signature_help_response',
    ResolveCompletionItemRequest = 'resolve_completion_item_request',
    CancelResolveCompletionItemRequest = 'cancel_resolve_completion_item_request',
    ResolveCompletionItemResponse = 'resolve_completion_item_response',
    Sync = 'sync_message_used_to_broadcast_and_sync_editors',
    LoadOnigasmAssemblyRequest = 'load_onigasm_assembly_request',
    LoadOnigasmAssemblyResponse = 'load_onigasm_assembly_response',
    LoadTmLanguageRequest = 'load_tmlanguage_request',
    LoadTmLanguageResponse = 'load_tmlanguage_response',
    OpenLink = 'open_link',
    ShowPlot = 'show_plot',
    SavePng = 'save_png',
    StartDebugging = 'start_debugging',
    StopDebugging = 'stop_debugging',
    GatherCodeRequest = 'gather_code',
    LoadAllCells = 'load_all_cells',
    LoadAllCellsComplete = 'load_all_cells_complete',
    ScrollToCell = 'scroll_to_cell',
    ReExecuteCells = 'reexecute_cells',
    NotebookIdentity = 'identity',
    NotebookDirty = 'dirty',
    NotebookClean = 'clean',
    SaveAll = 'save_all',
    NativeCommand = 'native_command',
    VariablesComplete = 'variables_complete',
    NotebookRunAllCells = 'notebook_run_all_cells',
    NotebookRunSelectedCell = 'notebook_run_selected_cell',
    NotebookAddCellBelow = 'notebook_add_cell_below',
    ExecutionRendered = 'rendered_execution',
    FocusedCellEditor = 'focused_cell_editor',
    UnfocusedCellEditor = 'unfocused_cell_editor',
    MonacoReady = 'monaco_ready',
    ClearAllOutputs = 'clear_all_outputs',
    SelectKernel = 'select_kernel',
    UpdateKernel = 'update_kernel',
    SelectJupyterServer = 'select_jupyter_server',
<<<<<<< HEAD
    UpdateModel = 'update_model',
    ReceivedUpdateModel = 'received_update_model'
=======
    OpenSettings = 'open_settings'
>>>>>>> bd9615ac
}

export enum NativeCommandType {
    AddToEnd = 0,
    ArrowDown,
    ArrowUp,
    ChangeToCode,
    ChangeToMarkdown,
    CollapseInput,
    CollapseOutput,
    DeleteCell,
    Save,
    InsertAbove,
    InsertBelow,
    MoveCellDown,
    MoveCellUp,
    Redo,
    Run,
    RunAbove,
    RunAll,
    RunAndAdd,
    RunAndMove,
    RunBelow,
    SelectKernel,
    SelectServer,
    ToggleLineNumbers,
    ToggleOutput,
    ToggleVariableExplorer,
    Undo,
    Unfocus
}

// These are the messages that will mirror'd to guest/hosts in
// a live share session
export const InteractiveWindowRemoteMessages: string[] = [
    InteractiveWindowMessages.AddedSysInfo.toString(),
    InteractiveWindowMessages.RemoteAddCode.toString(),
    InteractiveWindowMessages.RemoteReexecuteCode.toString()
];

export interface IGotoCode {
    file: string;
    line: number;
}

export interface ICopyCode {
    source: string;
}

export enum SysInfoReason {
    Start,
    Restart,
    Interrupt,
    New
}

export interface IAddedSysInfo {
    type: SysInfoReason;
    id: string;
    sysInfoCell: ICell;
}

export interface IExecuteInfo {
    code: string;
    id: string;
    file: string;
    line: number;
    debug: boolean;
}

export interface IRemoteAddCode extends IExecuteInfo {
    originator: string;
}

export interface IRemoteReexecuteCode extends IExecuteInfo {
    originator: string;
}

export interface ISubmitNewCell {
    code: string;
    id: string;
}

export interface IReExecuteCells {
    entries: { cell: ICell; code: string }[];
}

export interface IProvideCompletionItemsRequest {
    position: monacoEditor.Position;
    context: monacoEditor.languages.CompletionContext;
    requestId: string;
    cellId: string;
}

export interface IProvideHoverRequest {
    position: monacoEditor.Position;
    requestId: string;
    cellId: string;
}

export interface IProvideSignatureHelpRequest {
    position: monacoEditor.Position;
    context: monacoEditor.languages.SignatureHelpContext;
    requestId: string;
    cellId: string;
}

export interface ICancelIntellisenseRequest {
    requestId: string;
}

export interface IResolveCompletionItemRequest {
    position: monacoEditor.Position;
    item: monacoEditor.languages.CompletionItem;
    requestId: string;
    cellId: string;
}

export interface IProvideCompletionItemsResponse {
    list: monacoEditor.languages.CompletionList;
    requestId: string;
}

export interface IProvideHoverResponse {
    hover: monacoEditor.languages.Hover;
    requestId: string;
}

export interface IProvideSignatureHelpResponse {
    signatureHelp: monacoEditor.languages.SignatureHelp;
    requestId: string;
}

export interface IResolveCompletionItemResponse {
    item: monacoEditor.languages.CompletionItem;
    requestId: string;
}

export interface IPosition {
    line: number;
    ch: number;
}

export interface IEditCell {
    changes: monacoEditor.editor.IModelContentChange[];
    id: string;
}

export interface IAddCell {
    fullText: string;
    currentText: string;
    cell: ICell;
}

export interface IRemoveCell {
    id: string;
}

export interface ISwapCells {
    firstCellId: string;
    secondCellId: string;
}

export interface IInsertCell {
    cell: ICell;
    code: string;
    index: number;
    codeCellAboveId: string | undefined;
}

export interface IShowDataViewer {
    variable: IJupyterVariable;
    columnSize: number;
}

export interface IRefreshVariablesRequest {
    newExecutionCount?: number;
}

export interface ILoadAllCells {
    cells: ICell[];
}

export interface IScrollToCell {
    id: string;
}

export interface INotebookIdentity {
    resource: string;
}

export interface ISaveAll {
    cells: ICell[];
}

export interface INativeCommand {
    command: NativeCommandType;
    source: 'keyboard' | 'mouse';
}

export interface IRenderComplete {
    ids: string[];
}

export interface IFocusedCellEditor {
    cellId: string;
}

export interface INotebookModelChange {
    oldDirty: boolean;
    newDirty: boolean;
    source: 'undo' | 'user' | 'redo';
}

export interface INotebookModelRemoveAllChange extends INotebookModelChange {
    kind: 'remove_all';
    oldCells: ICell[];
    newCellId: string;
}
export interface INotebookModelModifyChange extends INotebookModelChange {
    kind: 'modify';
    newCells: ICell[];
    oldCells: ICell[];
}

export interface INotebookModelClearChange extends INotebookModelChange {
    kind: 'clear';
    oldCells: ICell[];
}

export interface INotebookModelSwapChange extends INotebookModelChange {
    kind: 'swap';
    firstCellId: string;
    secondCellId: string;
}

export interface INotebookModelRemoveChange extends INotebookModelChange {
    kind: 'remove';
    cell: ICell;
    index: number;
}

export interface INotebookModelInsertChange extends INotebookModelChange {
    kind: 'insert';
    cell: ICell;
    index: number;
    codeCellAboveId?: string;
}

export interface INotebookModelAddChange extends INotebookModelChange {
    kind: 'add';
    cell: ICell;
    fullText: string;
    currentText: string;
}

export interface IEditorPosition {
    /**
     * line number (starts at 1)
     */
    readonly lineNumber: number;
    /**
     * column (the first character in a line is between column 1 and column 2)
     */
    readonly column: number;
}

export interface IEditorRange {
    /**
     * Line number on which the range starts (starts at 1).
     */
    readonly startLineNumber: number;
    /**
     * Column on which the range starts in line `startLineNumber` (starts at 1).
     */
    readonly startColumn: number;
    /**
     * Line number on which the range ends.
     */
    readonly endLineNumber: number;
    /**
     * Column on which the range ends in line `endLineNumber`.
     */
    readonly endColumn: number;
}

export interface IEditorContentChange {
    /**
     * The range that got replaced.
     */
    readonly range: IEditorRange;
    /**
     * The offset of the range that got replaced.
     */
    readonly rangeOffset: number;
    /**
     * The length of the range that got replaced.
     */
    readonly rangeLength: number;
    /**
     * The new text for the range.
     */
    readonly text: string;
    /**
     * The cursor position to be set after the change
     */
    readonly position: IEditorPosition;
}

export interface INotebookModelEditChange extends INotebookModelChange {
    kind: 'edit';
    forward: IEditorContentChange[];
    reverse: IEditorContentChange[];
    id: string;
}

export interface INotebookModelVersionChange extends INotebookModelChange {
    kind: 'version';
    interpreter: PythonInterpreter | undefined;
    kernelSpec: IJupyterKernelSpec | LiveKernelModel | undefined;
}

export interface INotebookModelFileChange extends INotebookModelChange {
    kind: 'file';
    newFile: Uri;
    oldFile: Uri;
}

export type NotebookModelChange =
    | INotebookModelModifyChange
    | INotebookModelRemoveAllChange
    | INotebookModelClearChange
    | INotebookModelSwapChange
    | INotebookModelRemoveChange
    | INotebookModelInsertChange
    | INotebookModelAddChange
    | INotebookModelEditChange
    | INotebookModelVersionChange
    | INotebookModelFileChange;

// Map all messages to specific payloads
export class IInteractiveWindowMapping {
    public [InteractiveWindowMessages.StartCell]: ICell;
    public [InteractiveWindowMessages.FinishCell]: ICell;
    public [InteractiveWindowMessages.UpdateCell]: ICell;
    public [InteractiveWindowMessages.GotoCodeCell]: IGotoCode;
    public [InteractiveWindowMessages.CopyCodeCell]: ICopyCode;
    public [InteractiveWindowMessages.NotebookExecutionActivated]: string;
    public [InteractiveWindowMessages.RestartKernel]: never | undefined;
    public [InteractiveWindowMessages.SelectKernel]: IServerState | undefined;
    public [InteractiveWindowMessages.SelectJupyterServer]: never | undefined;
    public [InteractiveWindowMessages.OpenSettings]: string | undefined;
    public [InteractiveWindowMessages.Export]: ICell[];
    public [InteractiveWindowMessages.GetAllCells]: never | undefined;
    public [InteractiveWindowMessages.ReturnAllCells]: ICell[];
    public [InteractiveWindowMessages.DeleteAllCells]: IAddCellAction;
    public [InteractiveWindowMessages.Undo]: never | undefined;
    public [InteractiveWindowMessages.Redo]: never | undefined;
    public [InteractiveWindowMessages.ExpandAll]: never | undefined;
    public [InteractiveWindowMessages.CollapseAll]: never | undefined;
    public [InteractiveWindowMessages.StartProgress]: never | undefined;
    public [InteractiveWindowMessages.StopProgress]: never | undefined;
    public [InteractiveWindowMessages.Interrupt]: never | undefined;
    public [InteractiveWindowMessages.SettingsUpdated]: string;
    public [InteractiveWindowMessages.SubmitNewCell]: ISubmitNewCell;
    public [InteractiveWindowMessages.SendInfo]: IInteractiveWindowInfo;
    public [InteractiveWindowMessages.Started]: never | undefined;
    public [InteractiveWindowMessages.AddedSysInfo]: IAddedSysInfo;
    public [InteractiveWindowMessages.RemoteAddCode]: IRemoteAddCode;
    public [InteractiveWindowMessages.RemoteReexecuteCode]: IRemoteReexecuteCode;
    public [InteractiveWindowMessages.Activate]: never | undefined;
    public [InteractiveWindowMessages.ShowDataViewer]: IShowDataViewer;
    public [InteractiveWindowMessages.GetVariablesRequest]: IJupyterVariablesRequest;
    public [InteractiveWindowMessages.GetVariablesResponse]: IJupyterVariablesResponse;
    public [InteractiveWindowMessages.VariableExplorerToggle]: boolean;
    public [CssMessages.GetCssRequest]: IGetCssRequest;
    public [CssMessages.GetCssResponse]: IGetCssResponse;
    public [CssMessages.GetMonacoThemeRequest]: IGetMonacoThemeRequest;
    public [CssMessages.GetMonacoThemeResponse]: IGetMonacoThemeResponse;
    public [InteractiveWindowMessages.ProvideCompletionItemsRequest]: IProvideCompletionItemsRequest;
    public [InteractiveWindowMessages.CancelCompletionItemsRequest]: ICancelIntellisenseRequest;
    public [InteractiveWindowMessages.ProvideCompletionItemsResponse]: IProvideCompletionItemsResponse;
    public [InteractiveWindowMessages.ProvideHoverRequest]: IProvideHoverRequest;
    public [InteractiveWindowMessages.CancelHoverRequest]: ICancelIntellisenseRequest;
    public [InteractiveWindowMessages.ProvideHoverResponse]: IProvideHoverResponse;
    public [InteractiveWindowMessages.ProvideSignatureHelpRequest]: IProvideSignatureHelpRequest;
    public [InteractiveWindowMessages.CancelSignatureHelpRequest]: ICancelIntellisenseRequest;
    public [InteractiveWindowMessages.ProvideSignatureHelpResponse]: IProvideSignatureHelpResponse;
    public [InteractiveWindowMessages.ResolveCompletionItemRequest]: IResolveCompletionItemRequest;
    public [InteractiveWindowMessages.CancelResolveCompletionItemRequest]: ICancelIntellisenseRequest;
    public [InteractiveWindowMessages.ResolveCompletionItemResponse]: IResolveCompletionItemResponse;
    public [InteractiveWindowMessages.LoadOnigasmAssemblyRequest]: never | undefined;
    public [InteractiveWindowMessages.LoadOnigasmAssemblyResponse]: Buffer;
    public [InteractiveWindowMessages.LoadTmLanguageRequest]: never | undefined;
    public [InteractiveWindowMessages.LoadTmLanguageResponse]: string | undefined;
    public [InteractiveWindowMessages.OpenLink]: string | undefined;
    public [InteractiveWindowMessages.ShowPlot]: string | undefined;
    public [InteractiveWindowMessages.SavePng]: string | undefined;
    public [InteractiveWindowMessages.StartDebugging]: never | undefined;
    public [InteractiveWindowMessages.StopDebugging]: never | undefined;
    public [InteractiveWindowMessages.GatherCodeRequest]: ICell;
    public [InteractiveWindowMessages.LoadAllCells]: ILoadAllCells;
    public [InteractiveWindowMessages.LoadAllCellsComplete]: ILoadAllCells;
    public [InteractiveWindowMessages.ScrollToCell]: IScrollToCell;
    public [InteractiveWindowMessages.ReExecuteCells]: IReExecuteCells;
    public [InteractiveWindowMessages.NotebookIdentity]: INotebookIdentity;
    public [InteractiveWindowMessages.NotebookDirty]: never | undefined;
    public [InteractiveWindowMessages.NotebookClean]: never | undefined;
    public [InteractiveWindowMessages.SaveAll]: ISaveAll;
    public [InteractiveWindowMessages.Sync]: {
        type: InteractiveWindowMessages | SharedMessages | CommonActionType;
        // tslint:disable-next-line: no-any
        payload: BaseReduxActionPayload<any>;
    };
    public [InteractiveWindowMessages.NativeCommand]: INativeCommand;
    public [InteractiveWindowMessages.VariablesComplete]: never | undefined;
    public [InteractiveWindowMessages.NotebookRunAllCells]: never | undefined;
    public [InteractiveWindowMessages.NotebookRunSelectedCell]: never | undefined;
    public [InteractiveWindowMessages.NotebookAddCellBelow]: IAddCellAction;
    public [InteractiveWindowMessages.DoSave]: never | undefined;
    public [InteractiveWindowMessages.ExecutionRendered]: IRenderComplete;
    public [InteractiveWindowMessages.FocusedCellEditor]: IFocusedCellEditor;
    public [InteractiveWindowMessages.UnfocusedCellEditor]: never | undefined;
    public [InteractiveWindowMessages.MonacoReady]: never | undefined;
    public [InteractiveWindowMessages.ClearAllOutputs]: never | undefined;
    public [InteractiveWindowMessages.UpdateKernel]: IServerState | undefined;
    public [InteractiveWindowMessages.UpdateModel]: NotebookModelChange;
    public [InteractiveWindowMessages.ReceivedUpdateModel]: never | undefined;
    public [SharedMessages.UpdateSettings]: string;
    public [SharedMessages.LocInit]: string;
}<|MERGE_RESOLUTION|>--- conflicted
+++ resolved
@@ -4,7 +4,6 @@
 import * as monacoEditor from 'monaco-editor/esm/vs/editor/editor.api';
 import { Uri } from 'vscode';
 import { IServerState } from '../../../datascience-ui/interactive-common/mainState';
-<<<<<<< HEAD
 import { CommonActionType, IAddCellAction } from '../../../datascience-ui/interactive-common/redux/reducers/types';
 import { PythonInterpreter } from '../../interpreter/contracts';
 import { LiveKernelModel } from '../jupyter/kernels/types';
@@ -14,20 +13,11 @@
     ICell,
     IInteractiveWindowInfo,
     IJupyterKernelSpec,
-=======
-import { CssMessages, IGetCssRequest, IGetCssResponse, IGetMonacoThemeRequest } from '../messages';
-import {
-    ICell,
-    IInteractiveWindowInfo,
->>>>>>> bd9615ac
     IJupyterVariable,
     IJupyterVariablesRequest,
     IJupyterVariablesResponse
 } from '../types';
-<<<<<<< HEAD
 import { BaseReduxActionPayload } from './types';
-=======
->>>>>>> bd9615ac
 
 export enum InteractiveWindowMessages {
     StartCell = 'start_cell',
@@ -106,12 +96,9 @@
     SelectKernel = 'select_kernel',
     UpdateKernel = 'update_kernel',
     SelectJupyterServer = 'select_jupyter_server',
-<<<<<<< HEAD
     UpdateModel = 'update_model',
-    ReceivedUpdateModel = 'received_update_model'
-=======
+    ReceivedUpdateModel = 'received_update_model',
     OpenSettings = 'open_settings'
->>>>>>> bd9615ac
 }
 
 export enum NativeCommandType {
