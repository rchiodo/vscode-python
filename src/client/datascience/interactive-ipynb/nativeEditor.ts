// Copyright (c) Microsoft Corporation. All rights reserved.
// Licensed under the MIT License.
'use strict';
import '../../common/extensions';

import { inject, injectable, multiInject, named } from 'inversify';
import * as path from 'path';
import {
    CancellationToken,
    CancellationTokenSource,
    Event,
    EventEmitter,
    Memento,
    Uri,
    ViewColumn,
    WebviewPanel
} from 'vscode';

import * as uuid from 'uuid/v4';
import { createErrorOutput } from '../../../datascience-ui/common/cellFactory';
import {
    IApplicationShell,
    ICommandManager,
    IDocumentManager,
    ILiveShareApi,
    IWebPanelProvider,
    IWorkspaceService
} from '../../common/application/types';
import { ContextKey } from '../../common/contextKey';
import { traceError, traceInfo } from '../../common/logger';
import { IFileSystem, TemporaryFile } from '../../common/platform/types';
import {
    GLOBAL_MEMENTO,
    IAsyncDisposableRegistry,
    IConfigurationService,
    IDisposable,
    IDisposableRegistry,
    IExperimentsManager,
    IMemento,
    Resource
} from '../../common/types';
import { createDeferred, Deferred } from '../../common/utils/async';
import * as localize from '../../common/utils/localize';
import { StopWatch } from '../../common/utils/stopWatch';
import { EXTENSION_ROOT_DIR } from '../../constants';
import { IInterpreterService, PythonInterpreter } from '../../interpreter/contracts';
import { captureTelemetry, sendTelemetryEvent } from '../../telemetry';
import {
    EditorContexts,
    Identifiers,
    NativeKeyboardCommandTelemetryLookup,
    NativeMouseCommandTelemetryLookup,
    Telemetry
} from '../constants';
import { InteractiveBase } from '../interactive-common/interactiveBase';
import {
    INativeCommand,
    InteractiveWindowMessages,
    IPyWidgetMessages,
    IReExecuteCells,
    ISubmitNewCell,
    NotebookModelChange,
    SysInfoReason
} from '../interactive-common/interactiveWindowTypes';
import { JupyterNotebookBase } from '../jupyter/jupyterNotebook';
import { JupyterSession } from '../jupyter/jupyterSession';
import { ProgressReporter } from '../progress/progressReporter';
import {
    CellState,
    ICell,
    ICodeCssGenerator,
    IDataScienceErrorHandler,
    IDataViewerProvider,
    IInteractiveWindowInfo,
    IInteractiveWindowListener,
    IJupyterDebugger,
    IJupyterExecution,
    IJupyterKernelSpec,
    IJupyterVariables,
    INotebookEditor,
    INotebookEditorProvider,
    INotebookExporter,
    INotebookImporter,
    INotebookModel,
<<<<<<< HEAD
    INotebookServer,
=======
    INotebookProvider,
>>>>>>> 7ae360ea
    INotebookServerOptions,
    IStatusProvider,
    IThemeFinder,
    WebViewViewChangeEventArgs
} from '../types';
import { NativeEditorSynchronizer } from './nativeEditorSynchronizer';

import { nbformat } from '@jupyterlab/coreutils';
import { KernelMessage } from '@jupyterlab/services';
// tslint:disable-next-line: no-require-imports
import cloneDeep = require('lodash/cloneDeep');
import { concatMultilineStringInput } from '../../../datascience-ui/common';
import { KernelSwitcher } from '../jupyter/kernels/kernelSwitcher';
import { NativeNotebookProvider } from './notebookProvider';

const nativeEditorDir = path.join(EXTENSION_ROOT_DIR, 'out', 'datascience-ui', 'notebook');
@injectable()
export class NativeEditor extends InteractiveBase implements INotebookEditor {
    public get onDidChangeViewState(): Event<void> {
        return this._onDidChangeViewState.event;
    }

    public get visible(): boolean {
        return this.viewState.visible;
    }

    public get active(): boolean {
        return this.viewState.active;
    }

    public get file(): Uri {
        if (this.model) {
            return this.model.file;
        }
        return Uri.file('');
    }

    public get isUntitled(): boolean {
        return this.model ? this.model.isUntitled : false;
    }

    public get closed(): Event<INotebookEditor> {
        return this.closedEvent.event;
    }

    public get executed(): Event<INotebookEditor> {
        return this.executedEvent.event;
    }

    public get modified(): Event<INotebookEditor> {
        return this.modifiedEvent.event;
    }
    public get saved(): Event<INotebookEditor> {
        return this.savedEvent.event;
    }

    public get isDirty(): boolean {
        return this.model ? this.model.isDirty : false;
    }
    public model: Readonly<INotebookModel> | undefined;
    protected savedEvent: EventEmitter<INotebookEditor> = new EventEmitter<INotebookEditor>();
    protected closedEvent: EventEmitter<INotebookEditor> = new EventEmitter<INotebookEditor>();
    protected modifiedEvent: EventEmitter<INotebookEditor> = new EventEmitter<INotebookEditor>();

    private sentExecuteCellTelemetry: boolean = false;
    private _onDidChangeViewState = new EventEmitter<void>();
    private executedEvent: EventEmitter<INotebookEditor> = new EventEmitter<INotebookEditor>();
    private loadedPromise: Deferred<void> = createDeferred<void>();
    private startupTimer: StopWatch = new StopWatch();
    private loadedAllCells: boolean = false;
    private executeCancelTokens = new Set<CancellationTokenSource>();

    private commtargetRegistered: boolean = false;
    private readonly targetNames: string[] = [];
    constructor(
        @multiInject(IInteractiveWindowListener) listeners: IInteractiveWindowListener[],
        @inject(ILiveShareApi) liveShare: ILiveShareApi,
        @inject(IApplicationShell) applicationShell: IApplicationShell,
        @inject(IDocumentManager) documentManager: IDocumentManager,
        @inject(IInterpreterService) interpreterService: IInterpreterService,
        @inject(IWebPanelProvider) provider: IWebPanelProvider,
        @inject(IDisposableRegistry) disposables: IDisposableRegistry,
        @inject(ICodeCssGenerator) cssGenerator: ICodeCssGenerator,
        @inject(IThemeFinder) themeFinder: IThemeFinder,
        @inject(IStatusProvider) statusProvider: IStatusProvider,
        @inject(IJupyterExecution) jupyterExecution: IJupyterExecution,
        @inject(IFileSystem) fileSystem: IFileSystem,
        @inject(IConfigurationService) configuration: IConfigurationService,
        @inject(ICommandManager) commandManager: ICommandManager,
        @inject(INotebookExporter) jupyterExporter: INotebookExporter,
        @inject(IWorkspaceService) workspaceService: IWorkspaceService,
        @inject(NativeEditorSynchronizer) private readonly synchronizer: NativeEditorSynchronizer,
        @inject(INotebookEditorProvider) private editorProvider: INotebookEditorProvider,
        @inject(IDataViewerProvider) dataExplorerProvider: IDataViewerProvider,
        @inject(IJupyterVariables) jupyterVariables: IJupyterVariables,
        @inject(IJupyterDebugger) jupyterDebugger: IJupyterDebugger,
        @inject(INotebookImporter) protected readonly importer: INotebookImporter,
        @inject(IDataScienceErrorHandler) errorHandler: IDataScienceErrorHandler,
        @inject(IMemento) @named(GLOBAL_MEMENTO) globalStorage: Memento,
        @inject(ProgressReporter) progressReporter: ProgressReporter,
        @inject(IExperimentsManager) experimentsManager: IExperimentsManager,
        @inject(IAsyncDisposableRegistry) asyncRegistry: IAsyncDisposableRegistry,
        @inject(KernelSwitcher) switcher: KernelSwitcher,
        @inject(NativeNotebookProvider) notebookProvider: INotebookProvider
    ) {
        super(
            progressReporter,
            listeners,
            liveShare,
            applicationShell,
            documentManager,
            interpreterService,
            provider,
            disposables,
            cssGenerator,
            themeFinder,
            statusProvider,
            jupyterExecution,
            fileSystem,
            configuration,
            jupyterExporter,
            workspaceService,
            dataExplorerProvider,
            jupyterVariables,
            jupyterDebugger,
            errorHandler,
            commandManager,
            globalStorage,
            nativeEditorDir,
            [
                path.join(nativeEditorDir, 'require.js'),
                path.join(nativeEditorDir, 'ipywidgets.js'),
                path.join(nativeEditorDir, 'monaco.bundle.js'),
                path.join(nativeEditorDir, 'commons.initial.bundle.js'),
                path.join(nativeEditorDir, 'nativeEditor.js')
            ],
            localize.DataScience.nativeEditorTitle(),
            ViewColumn.Active,
            experimentsManager,
            switcher,
            notebookProvider
        );
        asyncRegistry.push(this);

        this.synchronizer.subscribeToUserActions(this, this.postMessage.bind(this));
    }

    public dispose(): Promise<void> {
        super.dispose();
        return this.close();
    }

    public async load(model: INotebookModel, webViewPanel: WebviewPanel): Promise<void> {
        // Save the model we're using
        this.model = model;

        // Indicate we have our identity
        this.loadedPromise.resolve();

        // Load the web panel using our file path so it can find
        // relative files next to the notebook.
        await super.loadWebPanel(path.dirname(this.file.fsPath), webViewPanel);

        // Sign up for dirty events
        model.changed(this.modelChanged.bind(this));

        // Load our cells, but don't wait for this to finish, otherwise the window won't load.
        this.sendInitialCellsToWebView(model.cells)
            .then(() => {
                // May alread be dirty, if so send a message
                if (model.isDirty) {
                    this.postMessage(InteractiveWindowMessages.NotebookDirty).ignoreErrors();
                }
            })
            .catch(exc => traceError('Error loading cells: ', exc));
    }

    // tslint:disable-next-line: no-any
    public onMessage(message: string, payload: any) {
        super.onMessage(message, payload);
        switch (message) {
            case InteractiveWindowMessages.Sync:
                this.synchronizer.notifyUserAction(payload, this);
                break;

            case InteractiveWindowMessages.ReExecuteCells:
                this.executedEvent.fire(this);
                break;

            case InteractiveWindowMessages.SaveAll:
                this.handleMessage(message, payload, this.saveAll);
                break;

            case InteractiveWindowMessages.Export:
                this.handleMessage(message, payload, this.export);
                break;

            case InteractiveWindowMessages.UpdateModel:
                this.handleMessage(message, payload, this.updateModel);
                break;

            case InteractiveWindowMessages.NativeCommand:
                this.handleMessage(message, payload, this.logNativeCommand);
                break;

            // call this to update the whole document for intellisense
            case InteractiveWindowMessages.LoadAllCellsComplete:
                this.handleMessage(message, payload, this.loadCellsComplete);
                break;

            case InteractiveWindowMessages.RestartKernel:
                this.interruptExecution();
                break;

            case InteractiveWindowMessages.Interrupt:
                this.interruptExecution();
                break;

            case IPyWidgetMessages.IPyWidgets_ShellSend:
                this.handleMessage(message, payload, this.sendIPythonShellMsg);
                break;

            case IPyWidgetMessages.IPyWidgets_registerCommTarget:
                this.handleMessage(message, payload, this.registerCommTarget);
                break;

            default:
                break;
        }
    }

    public async getNotebookOptions(): Promise<INotebookServerOptions> {
        const options = await this.editorProvider.getNotebookOptions(await this.getOwningResource());
        await this.loadedPromise.promise;
        if (this.model) {
            const metadata = (await this.model.getJson()).metadata;
            return {
                ...options,
                metadata
            };
        } else {
            return options;
        }
    }

    public async updateNotebookOptions(
        kernelSpec: IJupyterKernelSpec,
        interpreter: PythonInterpreter | undefined
    ): Promise<void> {
        if (this.model) {
            const change: NotebookModelChange = {
                kind: 'version',
                kernelSpec,
                interpreter,
                oldDirty: this.model.isDirty,
                newDirty: true,
                source: 'user'
            };
            this.updateModel(change);
        }
    }

    public runAllCells() {
        this.postMessage(InteractiveWindowMessages.NotebookRunAllCells).ignoreErrors();
    }

    public runSelectedCell() {
        this.postMessage(InteractiveWindowMessages.NotebookRunSelectedCell).ignoreErrors();
    }

    public addCellBelow() {
        this.postMessage(InteractiveWindowMessages.NotebookAddCellBelow, { newCellId: uuid() }).ignoreErrors();
    }

    public getOwningResource(): Promise<Resource> {
        // Resource to use for loading and our identity are the same.
        return this.getNotebookIdentity();
    }

    protected addSysInfo(reason: SysInfoReason): Promise<void> {
        // We need to send a message when restarting
        if (reason === SysInfoReason.Restart || reason === SysInfoReason.New) {
            this.postMessage(InteractiveWindowMessages.RestartKernel).ignoreErrors();
        }

        // These are not supported.
        return Promise.resolve();
    }

    protected submitCode(
        code: string,
        file: string,
        line: number,
        id?: string,
        data?: nbformat.ICodeCell | nbformat.IRawCell | nbformat.IMarkdownCell,
        debug?: boolean,
        cancelToken?: CancellationToken
    ): Promise<boolean> {
        const stopWatch = new StopWatch();
        return super
            .submitCode(code, file, line, id, data, debug, cancelToken)
            .finally(() => this.sendPerceivedCellExecute(stopWatch));
    }
    protected handleOnIOPub(data: { msg: KernelMessage.IIOPubMessage; requestId: string }) {
        if (KernelMessage.isDisplayDataMsg(data.msg)) {
            this.postMessage(IPyWidgetMessages.IPyWidgets_display_data_msg, data.msg).catch(ex =>
                console.error('Failed to post oniopub message', ex)
            );
        } else if (KernelMessage.isStatusMsg(data.msg)) {
            // Do nothing.
        } else if (KernelMessage.isCommOpenMsg(data.msg)) {
            // Do nothing, handled in the place we have registered for a target.
        } else if (KernelMessage.isCommMsgMsg(data.msg)) {
            // tslint:disable-next-line: no-any
            this.serializeDataViews(data.msg as any);
            this.postMessage(IPyWidgetMessages.IPyWidgets_comm_msg, data.msg as KernelMessage.ICommMsgMsg).catch(ex =>
                // tslint:disable-next-line: no-console
                console.error('Failed to post oniopub message for handler', ex)
            );
        }
    }
    // tslint:disable-next-line: member-ordering
    private disposable?: IDisposable;
    protected async ensureNotebook(server: INotebookServer): Promise<void> {
        await super.ensureNotebook(server);
        // tslint:disable-next-line: no-console
        console.log('Notebook created');
        if (this.disposable) {
            this.disposable.dispose();
        }
        if (!this.notebook) {
            return;
        }
        this.disposable = (this.notebook as JupyterNotebookBase).onIOPub(this.handleOnIOPub.bind(this));
        if ((this.notebook as JupyterNotebookBase).onIOPub) {
            // tslint:disable-next-line: no-console
            // console.log('Event handler added');
            // (this.notebook as JupyterNotebookBase).onIOPub((data: {msg: KernelMessage.IIOPubMessage; requestId: string}) => {
            //     if (KernelMessage.isDisplayDataMsg(data.msg)) {
            //         this.postMessage(InteractiveWindowMessages.IPyWidgets_display_data_msg, data.msg).catch(ex => console.error('Failed to post oniopub message', ex));
            //     }
            // });

            const kernel = ((this.notebook as JupyterNotebookBase).session as JupyterSession).session!.kernel;
            if (!this.commtargetRegistered) {
                this.commtargetRegistered = true;
                this.targetNames.forEach(targetName => {
                    // kernel.registerCommTarget('jupyter.widget', (_comm, msg) => {
                    kernel.registerCommTarget(targetName, (_comm, msg) => {
                        // tslint:disable-next-line: no-any
                        this.serializeDataViews(msg as any);
                        this.postMessage(IPyWidgetMessages.IPyWidgets_comm_open, msg).catch(ex =>
                            console.error('Failed to post oniopub message', ex)
                        );
                    });
                });
            }
        }
    }
    protected registerCommTarget(targetName: string) {
        if (!this.commtargetRegistered) {
            this.targetNames.push(targetName);
            return;
        }
        const kernel = ((this.notebook as JupyterNotebookBase).session as JupyterSession).session!.kernel;
        kernel.registerCommTarget(targetName, (_comm, msg) => {
            // tslint:disable-next-line: no-any
            this.serializeDataViews(msg as any);
            this.postMessage(IPyWidgetMessages.IPyWidgets_comm_open, msg).catch(ex =>
                console.error('Failed to post oniopub message', ex)
            );
        });
    }
    protected serializeDataViews(msg: KernelMessage.IIOPubMessage) {
        if (!Array.isArray(msg.buffers) || msg.buffers.length === 0) {
            return;
        }
        // tslint:disable-next-line: no-any
        const newBufferView: any[] = [];
        // tslint:disable-next-line: prefer-for-of
        for (let i = 0; i < msg.buffers.length; i += 1) {
            const item = msg.buffers[i];
            if ('buffer' in item && 'byteOffset' in item) {
                // It is an ArrayBufferView
                // tslint:disable-next-line: no-any
                const buffer = Array.apply(null, new Uint8Array(item.buffer as any) as any);
                newBufferView.push({
                    ...item,
                    byteLength: item.byteLength,
                    byteOffset: item.byteOffset,
                    buffer
                    // tslint:disable-next-line: no-any
                } as any);
            } else {
                // tslint:disable-next-line: no-any
                newBufferView.push(Array.apply(null, new Uint8Array(item as any) as any) as any);
            }
        }

        // tslint:disable-next-line: no-any
        // msg.buffers = JSON.stringify(newBufferView) as any;
        msg.buffers = newBufferView;
    }
    protected restoreBuffers(buffers?: (ArrayBuffer | ArrayBufferView)[] | undefined) {
        if (!buffers || !Array.isArray(buffers) || buffers.length === 0) {
            return buffers || [];
        }
        // tslint:disable-next-line: prefer-for-of no-any
        const newBuffers: any[] = [];
        // tslint:disable-next-line: prefer-for-of no-any
        for (let i = 0; i < buffers.length; i += 1) {
            const item = buffers[i];
            if ('buffer' in item && 'byteOffset' in item) {
                const buffer = new Uint8Array(item.buffer).buffer;
                // It is an ArrayBufferView
                // tslint:disable-next-line: no-any
                const bufferView = new DataView(buffer, item.byteOffset, item.byteLength);
                newBuffers.push(bufferView);
            } else {
                const buffer = new Uint8Array(item).buffer;
                // tslint:disable-next-line: no-any
                newBuffers.push(buffer);
            }
        }
        return newBuffers;
    }
    // tslint:disable-next-line: no-any
    protected async sendIPythonShellMsg(payload: {
        data: any;
        metadata: any;
        commId: string;
        requestId: string;
        buffers?: any;
        msgType: string;
        targetName?: string;
    }) {
        const kernel = ((this.notebook as JupyterNotebookBase).session as JupyterSession).session!.kernel;
        const shellMessage = KernelMessage.createMessage<KernelMessage.ICommMsgMsg<'shell'>>({
            // tslint:disable-next-line: no-any
            msgType: payload.msgType as any,
            channel: 'shell',
            buffers: this.restoreBuffers(payload.buffers),
            content: {
                data: payload.data,
                comm_id: payload.commId
            },
            metadata: payload.metadata,
            // tslint:disable-next-line: no-any
            msgId: payload.requestId as any,
            session: kernel.clientId,
            username: kernel.username
        });
        // Note defined in type definition.
        // tslint:disable-next-line: no-any
        (shellMessage.content as any).target_name = payload.targetName;

        // const shellMessage: KernelMessage.IShellMessage = KernelMessage.createMessage(
        //     {
        //         msgType: 'comm_msg',
        //         channel: 'shell',
        //         username: kernel.username,
        //         session: kernel.clientId
        //     },
        //     {
        //         data: payload.data,
        //         comm_id: payload.commId,
        //         target_name: 'jupyter.widget'
        //     },
        //     payload.metadata,
        //     []
        // // tslint:disable-next-line: no-any
        // ) as any;
        // tslint:disable-next-line: no-any
        const requestId = (shellMessage.header.msg_id = payload.requestId as any);
        const future = kernel.sendShellMessage(shellMessage, false, true);
        future.done
            .then(reply => {
                this.postMessage(IPyWidgetMessages.IPyWidgets_ShellSend_resolve, { requestId, msg: reply }).catch(ex =>
                    console.error('Failed to post oniopub message for handler', ex)
                );
            })
            .catch(ex => {
                this.postMessage(IPyWidgetMessages.IPyWidgets_ShellSend_reject, { requestId, msg: ex }).catch(ex =>
                    console.error('Failed to post oniopub message for handler', ex)
                );
            });
        future.onIOPub = (msg: KernelMessage.IIOPubMessage) => {
            this.serializeDataViews(msg);
            this.postMessage(IPyWidgetMessages.IPyWidgets_ShellSend_onIOPub, { requestId, msg }).catch(ex =>
                console.error('Failed to post oniopub message for handler', ex)
            );

            if (KernelMessage.isCommMsgMsg(msg)) {
                this.postMessage(IPyWidgetMessages.IPyWidgets_comm_msg, msg as KernelMessage.ICommMsgMsg).catch(ex =>
                    console.error('Failed to post oniopub message for handler', ex)
                );
            }
        };
        future.onReply = (reply: KernelMessage.IShellMessage) => {
            this.postMessage(IPyWidgetMessages.IPyWidgets_ShellSend_reply, { requestId, msg: reply }).catch(ex =>
                console.error('Failed to post oniopub message for handler', ex)
            );
        };
    }

    @captureTelemetry(Telemetry.SubmitCellThroughInput, undefined, false)
    // tslint:disable-next-line:no-any
    protected submitNewCell(info: ISubmitNewCell) {
        // If there's any payload, it has the code and the id
        if (info && info.code && info.id) {
            try {
                // Activate the other side, and send as if came from a file
                this.editorProvider
                    .show(this.file)
                    .then(_v => {
                        this.shareMessage(InteractiveWindowMessages.RemoteAddCode, {
                            code: info.code,
                            file: Identifiers.EmptyFileName,
                            line: 0,
                            id: info.id,
                            originator: this.id,
                            debug: false
                        });
                    })
                    .ignoreErrors();
                // Send to ourselves.
                this.submitCode(info.code, Identifiers.EmptyFileName, 0, info.id).ignoreErrors();
            } catch (exc) {
                this.errorHandler.handleError(exc).ignoreErrors();
            }
        }
    }

    @captureTelemetry(Telemetry.ExecuteNativeCell, undefined, true)
    // tslint:disable-next-line:no-any
    protected async reexecuteCells(info: IReExecuteCells): Promise<void> {
        // This is here for existing functional tests that somehow pass undefined into this method.
        if (!this.model || !info || !Array.isArray(info.cellIds)) {
            return;
        }
        const tokenSource = new CancellationTokenSource();
        this.executeCancelTokens.add(tokenSource);
        const cellsExecuting = new Set<ICell>();
        try {
            for (let i = 0; i < info.cellIds.length && !tokenSource.token.isCancellationRequested; i += 1) {
                const cell = this.model.cells.find(item => item.id === info.cellIds[i]);
                if (!cell) {
                    continue;
                }
                cellsExecuting.add(cell);
                await this.reexecuteCell(cell, tokenSource.token);
                cellsExecuting.delete(cell);
            }
        } catch (exc) {
            // Tell the other side we restarted the kernel. This will stop all executions
            this.postMessage(InteractiveWindowMessages.RestartKernel).ignoreErrors();

            // Handle an error
            await this.errorHandler.handleError(exc);
        } finally {
            this.executeCancelTokens.delete(tokenSource);

            // Make sure everything is marked as finished or error after the final finished
            cellsExecuting.forEach(cell => this.finishCell(cell));
        }
    }

    protected async getNotebookIdentity(): Promise<Uri> {
        if (this.loadedPromise) {
            await this.loadedPromise.promise;
        }

        // File should be set now
        return this.file;
    }

    protected async setLaunchingFile(_file: string): Promise<void> {
        // For the native editor, use our own file as the path
        const notebook = this.getNotebook();
        if (this.fileSystem.fileExists(this.file.fsPath) && notebook) {
            await notebook.setLaunchingFile(this.file.fsPath);
        }
    }

    protected sendCellsToWebView(cells: ICell[]) {
        // Filter out sysinfo messages. Don't want to show those
        const filtered = cells.filter(c => c.data.cell_type !== 'messages');

        // Update these cells in our storage only when cells are finished
        const modified = filtered.filter(c => c.state === CellState.finished || c.state === CellState.error);
        const unmodified = this.model?.cells.filter(c => modified.find(m => m.id === c.id));
        if (modified.length > 0 && unmodified && this.model) {
            this.model.update({
                source: 'user',
                kind: 'modify',
                newCells: modified,
                oldCells: cloneDeep(unmodified),
                oldDirty: this.model.isDirty,
                newDirty: true
            });
        }

        // Tell storage about our notebook object
        const notebook = this.getNotebook();
        if (notebook && this.model) {
            const interpreter = notebook.getMatchingInterpreter();
            const kernelSpec = notebook.getKernelSpec();
            this.model.update({
                source: 'user',
                kind: 'version',
                oldDirty: this.model.isDirty,
                newDirty: this.model.isDirty,
                interpreter,
                kernelSpec
            });
        }

        // Send onto the webview.
        super.sendCellsToWebView(filtered);
    }

    protected updateContexts(info: IInteractiveWindowInfo | undefined) {
        // This should be called by the python interactive window every
        // time state changes. We use this opportunity to update our
        // extension contexts
        if (this.commandManager && this.commandManager.executeCommand) {
            const nativeContext = new ContextKey(EditorContexts.HaveNative, this.commandManager);
            nativeContext.set(!this.isDisposed).catch();
            const interactiveCellsContext = new ContextKey(EditorContexts.HaveNativeCells, this.commandManager);
            const redoableContext = new ContextKey(EditorContexts.HaveNativeRedoableCells, this.commandManager);
            const hasCellSelectedContext = new ContextKey(EditorContexts.HaveCellSelected, this.commandManager);
            if (info) {
                interactiveCellsContext.set(info.cellCount > 0).catch();
                redoableContext.set(info.redoCount > 0).catch();
                hasCellSelectedContext.set(info.selectedCell ? true : false).catch();
            } else {
                hasCellSelectedContext.set(false).catch();
                interactiveCellsContext.set(false).catch();
                redoableContext.set(false).catch();
            }
        }
    }

    protected async onViewStateChanged(args: WebViewViewChangeEventArgs) {
        super.onViewStateChanged(args);

        // Update our contexts
        const nativeContext = new ContextKey(EditorContexts.HaveNative, this.commandManager);
        nativeContext.set(args.current.visible && args.current.active).catch();
        this._onDidChangeViewState.fire();
    }

    protected async closeBecauseOfFailure(_exc: Error): Promise<void> {
        // Actually don't close, just let the error bubble out
    }

    protected async close(): Promise<void> {
        // Fire our event
        this.closedEvent.fire(this);
    }

    protected saveAll() {
        // Ask user for a save as dialog if no title
        if (this.isUntitled) {
            this.commandManager.executeCommand('workbench.action.files.saveAs', this.file);
        } else {
            this.commandManager.executeCommand('workbench.action.files.save', this.file);
        }
    }

    private async modelChanged(change: NotebookModelChange) {
        if (change.source !== 'user') {
            // VS code is telling us to broadcast this to our UI. Tell the UI about the new change
            await this.postMessage(InteractiveWindowMessages.UpdateModel, change);
        }

        // Use the current state of the model to indicate dirty (not the message itself)
        if (this.model && change.newDirty !== change.oldDirty) {
            this.modifiedEvent.fire();
            if (this.model.isDirty) {
                await this.postMessage(InteractiveWindowMessages.NotebookDirty);
            } else {
                // Then tell the UI
                await this.postMessage(InteractiveWindowMessages.NotebookClean);
            }
        }
    }
    private interruptExecution() {
        this.executeCancelTokens.forEach(t => t.cancel());
    }

    private finishCell(cell: ICell) {
        this.sendCellsToWebView([
            {
                ...cell,
                state: CellState.finished
            }
        ]);
    }

    private async reexecuteCell(cell: ICell, cancelToken: CancellationToken): Promise<void> {
        try {
            // If there's any payload, it has the code and the id
            if (cell.id && cell.data.cell_type !== 'messages') {
                traceInfo(`Executing cell ${cell.id}`);

                // Clear the result if we've run before
                await this.clearResult(cell.id);

                const code = concatMultilineStringInput(cell.data.source);
                // Send to ourselves.
                await this.submitCode(code, Identifiers.EmptyFileName, 0, cell.id, cell.data, false, cancelToken);
            }
        } catch (exc) {
            // Make this error our cell output
            this.sendCellsToWebView([
                {
                    // tslint:disable-next-line: no-any
                    data: { ...cell.data, outputs: [createErrorOutput(exc)] } as any, // nyc compiler issue
                    id: cell.id,
                    file: Identifiers.EmptyFileName,
                    line: 0,
                    state: CellState.error
                }
            ]);

            throw exc;
        } finally {
            if (cell && cell.id) {
                traceInfo(`Finished executing cell ${cell.id}`);
            }
        }
    }

    private sendPerceivedCellExecute(runningStopWatch?: StopWatch) {
        if (runningStopWatch) {
            const props = { notebook: true };
            if (!this.sentExecuteCellTelemetry) {
                this.sentExecuteCellTelemetry = true;
                sendTelemetryEvent(Telemetry.ExecuteCellPerceivedCold, runningStopWatch.elapsedTime, props);
            } else {
                sendTelemetryEvent(Telemetry.ExecuteCellPerceivedWarm, runningStopWatch.elapsedTime, props);
            }
        }
    }

    private updateModel(change: NotebookModelChange) {
        // Send to our model using a command. User has done something that changes the model
        if (change.source === 'user' && this.model) {
            // Note, originally this was posted with a command but sometimes had problems
            // with commands being handled out of order.
            this.model.update(change);
        }
    }

    private async sendInitialCellsToWebView(cells: ICell[]): Promise<void> {
        sendTelemetryEvent(Telemetry.CellCount, undefined, { count: cells.length });
        return this.postMessage(InteractiveWindowMessages.LoadAllCells, { cells });
    }

    @captureTelemetry(Telemetry.ConvertToPythonFile, undefined, false)
    private async export(cells: ICell[]): Promise<void> {
        const status = this.setStatus(localize.DataScience.convertingToPythonFile(), false);
        // First generate a temporary notebook with these cells.
        let tempFile: TemporaryFile | undefined;
        try {
            tempFile = await this.fileSystem.createTemporaryFile('.ipynb');

            // Translate the cells into a notebook
            const content = this.model ? await this.model.getContent(cells) : '';
            await this.fileSystem.writeFile(tempFile.filePath, content, 'utf-8');

            // Import this file and show it
            const contents = await this.importer.importFromFile(tempFile.filePath, this.file.fsPath);
            if (contents) {
                await this.viewDocument(contents);
            }
        } catch (e) {
            await this.errorHandler.handleError(e);
        } finally {
            if (tempFile) {
                tempFile.dispose();
            }
            status.dispose();
        }
    }

    private async viewDocument(contents: string): Promise<void> {
        const doc = await this.documentManager.openTextDocument({ language: 'python', content: contents });
        await this.documentManager.showTextDocument(doc, ViewColumn.One);
    }

    private logNativeCommand(args: INativeCommand) {
        const telemetryEvent =
            args.source === 'mouse'
                ? NativeMouseCommandTelemetryLookup[args.command]
                : NativeKeyboardCommandTelemetryLookup[args.command];
        sendTelemetryEvent(telemetryEvent);
    }

    private loadCellsComplete() {
        if (!this.loadedAllCells) {
            this.loadedAllCells = true;
            sendTelemetryEvent(Telemetry.NotebookOpenTime, this.startupTimer.elapsedTime);
        }
    }
}<|MERGE_RESOLUTION|>--- conflicted
+++ resolved
@@ -82,11 +82,8 @@
     INotebookExporter,
     INotebookImporter,
     INotebookModel,
-<<<<<<< HEAD
+    INotebookProvider,
     INotebookServer,
-=======
-    INotebookProvider,
->>>>>>> 7ae360ea
     INotebookServerOptions,
     IStatusProvider,
     IThemeFinder,
