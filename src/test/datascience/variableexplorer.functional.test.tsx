--- conflicted
+++ resolved
@@ -301,11 +301,7 @@
                 {
                     name: 'mySet',
                     value: undefined,
-<<<<<<< HEAD
-                    supportsDataExplorer: true,
-=======
-                    supportsDataExplorer: false,
->>>>>>> bd9615ac
+                    supportsDataExplorer: false,
                     type: 'set',
                     size: 54,
                     shape: '',
@@ -554,20 +550,6 @@
     targetName: string
 ) {
     const cellHTML = parse(cellWrapper.html()) as any;
-<<<<<<< HEAD
-    // tslint:disable-next-line:no-string-literal
-    const match = /value="([\s\S]+?)"\s+/.exec(cellHTML.innerHTML);
-    expect(match).to.not.be.equal(null, `${targetName} does not have a value attribute`);
-
-    // Eliminate whitespace differences
-    const actualValueNormalized = match![1].replace(/^\s*|\s(?=\s)|\s*$/g, '').replace(/\r\n/g, '\n');
-    const expectedValueNormalized = value.replace(/^\s*|\s(?=\s)|\s*$/g, '').replace(/\r\n/g, '\n');
-
-    expect(actualValueNormalized).to.be.equal(
-        expectedValueNormalized,
-        `${targetName} has an unexpected value ${cellHTML.innerHTML} in variable explorer cell`
-    );
-=======
     const innerHTML = cellHTML.innerHTML;
     if (typeof value === 'string') {
         // tslint:disable-next-line:no-string-literal
@@ -589,5 +571,4 @@
             expect(innerHTML).to.not.include('image-button-image', `Image class was found ${targetName}`);
         }
     }
->>>>>>> bd9615ac
 }